--- conflicted
+++ resolved
@@ -1060,15 +1060,11 @@
                 )
             """)
             
-<<<<<<< HEAD
-            # Create projects table
-=======
             # Create indexes for chathistory table
             cur.execute("CREATE INDEX IF NOT EXISTS idx_chathistory_context ON chathistory (context_type, context_id)")
             
             # Create projects table (handle migration from doc_id to doc_ids)
             # First check if projects table exists and what columns it has
->>>>>>> aac139c9
             cur.execute("PRAGMA table_info(projects)")
             columns = [row[1] for row in cur.fetchall()]
             
@@ -1131,9 +1127,6 @@
             cur.execute("CREATE INDEX IF NOT EXISTS idx_project_documents_project_id ON project_documents (project_id)")
             cur.execute("CREATE INDEX IF NOT EXISTS idx_project_documents_doc_id ON project_documents (doc_id)")
             
-<<<<<<< HEAD
-            # Create test user
-=======
             # Create chat_sessions table for enhanced session management
             cur.execute("""
                 CREATE TABLE IF NOT EXISTS chat_sessions(
@@ -1157,7 +1150,6 @@
             cur.execute("CREATE INDEX IF NOT EXISTS idx_chat_sessions_active ON chat_sessions (user_id, is_active)")
             
             # Create test user if not exists
->>>>>>> aac139c9
             cur.execute("SELECT * FROM userdata WHERE email = ?", ("test@example.com",))
             if not cur.fetchone():
                 test_password = hashlib.sha256("testuser1".encode()).hexdigest()
@@ -1200,7 +1192,568 @@
     
     def _get_placeholder(self):
         """Get the appropriate parameter placeholder for the database type"""
-        return "%s" if self.use_rds else "?"
+        if self.use_rds:
+            return "%s" if not self.is_postgres else "%s"
+        return "?"
+    
+    def ensure_pgvector_extension(self) -> bool:
+        """Ensure pgvector extension is available in PostgreSQL"""
+        if not self.is_postgres:
+            return True  # Not needed for non-PostgreSQL databases
+        
+        conn = None
+        try:
+            conn = self.get_connection()
+            cur = conn.cursor()
+            
+            # Try to create the extension
+            cur.execute("CREATE EXTENSION IF NOT EXISTS vector")
+            conn.commit()
+            
+            # Verify the extension is available
+            cur.execute("SELECT 1 FROM pg_extension WHERE extname = 'vector'")
+            result = cur.fetchone()
+            
+            if result:
+                print("pgvector extension is available")
+                return True
+            else:
+                print("WARNING: pgvector extension could not be created")
+                return False
+                
+        except Exception as e:
+            print(f"Error setting up pgvector extension: {e}")
+            print("Please install pgvector extension manually:")
+            print("1. Connect to your PostgreSQL database as superuser")
+            print("2. Run: CREATE EXTENSION vector;")
+            return False
+        finally:
+            if conn:
+                conn.close()
+    
+    def create_new_tables(self):
+        """Create new tables for file storage and vector operations"""
+        if not self.is_postgres:
+            print("New table creation is only supported for PostgreSQL")
+            return
+        
+        conn = None
+        try:
+            conn = self.get_connection()
+            cur = conn.cursor()
+            
+            # Create file_storage table
+            cur.execute("""
+                CREATE TABLE IF NOT EXISTS file_storage (
+                    id SERIAL PRIMARY KEY,
+                    file_id VARCHAR(255) UNIQUE NOT NULL,
+                    filename VARCHAR(255) NOT NULL,
+                    content_type VARCHAR(100) NOT NULL,
+                    file_size BIGINT NOT NULL,
+                    file_data BYTEA NOT NULL,
+                    user_id INTEGER NOT NULL,
+                    created_at TIMESTAMP DEFAULT CURRENT_TIMESTAMP,
+                    updated_at TIMESTAMP DEFAULT CURRENT_TIMESTAMP,
+                    FOREIGN KEY (user_id) REFERENCES userdata(id) ON DELETE CASCADE
+                )
+            """)
+            
+            # Create indexes for file_storage
+            cur.execute("CREATE INDEX IF NOT EXISTS idx_file_storage_file_id ON file_storage (file_id)")
+            cur.execute("CREATE INDEX IF NOT EXISTS idx_file_storage_user_id ON file_storage (user_id)")
+            
+            # Create vector_chunks table
+            cur.execute("""
+                CREATE TABLE IF NOT EXISTS vector_chunks (
+                    id SERIAL PRIMARY KEY,
+                    chunk_id VARCHAR(255) UNIQUE NOT NULL,
+                    doc_id VARCHAR(255) NOT NULL,
+                    page_number INTEGER NOT NULL,
+                    chunk_text TEXT NOT NULL,
+                    embedding vector(1536),
+                    created_at TIMESTAMP DEFAULT CURRENT_TIMESTAMP,
+                    FOREIGN KEY (doc_id) REFERENCES documents(doc_id) ON DELETE CASCADE
+                )
+            """)
+            
+            # Create indexes for vector_chunks
+            cur.execute("CREATE INDEX IF NOT EXISTS idx_vector_chunks_doc_id ON vector_chunks (doc_id)")
+            cur.execute("CREATE INDEX IF NOT EXISTS idx_vector_chunks_page_number ON vector_chunks (page_number)")
+            
+            # Create vector similarity index (only if pgvector is available)
+            try:
+                cur.execute("CREATE INDEX IF NOT EXISTS idx_vector_chunks_embedding ON vector_chunks USING ivfflat (embedding vector_cosine_ops) WITH (lists = 100)")
+            except Exception as e:
+                print(f"Could not create vector index (pgvector may not be available): {e}")
+            
+            # Create generated_outputs table
+            cur.execute("""
+                CREATE TABLE IF NOT EXISTS generated_outputs (
+                    id SERIAL PRIMARY KEY,
+                    output_id VARCHAR(255) UNIQUE NOT NULL,
+                    filename VARCHAR(255) NOT NULL,
+                    content_type VARCHAR(100) NOT NULL,
+                    file_size BIGINT NOT NULL,
+                    file_data BYTEA NOT NULL,
+                    source_doc_id VARCHAR(255),
+                    user_id INTEGER NOT NULL,
+                    metadata JSONB,
+                    created_at TIMESTAMP DEFAULT CURRENT_TIMESTAMP,
+                    FOREIGN KEY (source_doc_id) REFERENCES documents(doc_id) ON DELETE SET NULL,
+                    FOREIGN KEY (user_id) REFERENCES userdata(id) ON DELETE CASCADE
+                )
+            """)
+            
+            # Create indexes for generated_outputs
+            cur.execute("CREATE INDEX IF NOT EXISTS idx_generated_outputs_output_id ON generated_outputs (output_id)")
+            cur.execute("CREATE INDEX IF NOT EXISTS idx_generated_outputs_source_doc_id ON generated_outputs (source_doc_id)")
+            cur.execute("CREATE INDEX IF NOT EXISTS idx_generated_outputs_user_id ON generated_outputs (user_id)")
+            
+            conn.commit()
+            print("Successfully created new tables for file and vector storage")
+            
+        except Exception as e:
+            if conn:
+                conn.rollback()
+            print(f"Error creating new tables: {e}")
+            raise
+        finally:
+            if conn:
+                conn.close()
+    
+    def migrate_documents_table(self):
+        """Migrate documents table to remove file paths and add file_id"""
+        if not self.is_postgres:
+            print("Documents table migration is only supported for PostgreSQL")
+            return
+        
+        conn = None
+        try:
+            conn = self.get_connection()
+            cur = conn.cursor()
+            
+            # Check if file_id column exists
+            cur.execute("""
+                SELECT column_name 
+                FROM information_schema.columns 
+                WHERE table_name = 'documents' AND column_name = 'file_id'
+            """)
+            
+            if not cur.fetchone():
+                # Add file_id column
+                cur.execute("ALTER TABLE documents ADD COLUMN file_id VARCHAR(255)")
+                
+                # Add foreign key constraint
+                cur.execute("""
+                    ALTER TABLE documents 
+                    ADD CONSTRAINT fk_documents_file_id 
+                    FOREIGN KEY (file_id) REFERENCES file_storage(file_id) ON DELETE SET NULL
+                """)
+                
+                print("Added file_id column to documents table")
+            
+            # Check if old columns exist and remove them
+            cur.execute("""
+                SELECT column_name 
+                FROM information_schema.columns 
+                WHERE table_name = 'documents' AND column_name IN ('pdf_path', 'vector_path')
+            """)
+            
+            old_columns = cur.fetchall()
+            for column in old_columns:
+                column_name = column[0] if isinstance(column, tuple) else column['column_name']
+                cur.execute(f"ALTER TABLE documents DROP COLUMN IF EXISTS {column_name}")
+                print(f"Removed {column_name} column from documents table")
+            
+            conn.commit()
+            print("Successfully migrated documents table")
+            
+        except Exception as e:
+            if conn:
+                conn.rollback()
+            print(f"Error migrating documents table: {e}")
+            # Don't raise exception to prevent breaking initialization
+        finally:
+            if conn:
+                conn.close()
+    
+    # File storage operations
+    def store_file(self, file_id: str, filename: str, content_type: str, file_data: bytes, user_id: int) -> bool:
+        """Store file as binary data in database"""
+        if not self.is_postgres:
+            raise Exception("File storage is only supported with PostgreSQL")
+        
+        # Validate input parameters
+        if not file_id or not filename or not content_type:
+            raise ValueError("file_id, filename, and content_type are required")
+        if not isinstance(file_data, bytes):
+            raise ValueError("file_data must be bytes")
+        if user_id <= 0:
+            raise ValueError("user_id must be positive")
+        
+        conn = None
+        try:
+            conn = self.get_connection()
+            cur = conn.cursor()
+            
+            cur.execute("""
+                INSERT INTO file_storage (file_id, filename, content_type, file_size, file_data, user_id)
+                VALUES (%s, %s, %s, %s, %s, %s)
+            """, (file_id, filename, content_type, len(file_data), file_data, user_id))
+            
+            conn.commit()
+            return True
+            
+        except Exception as e:
+            if conn:
+                conn.rollback()
+            raise Exception(f"Error storing file: {e}")
+        finally:
+            if conn:
+                conn.close()
+    
+    def get_file(self, file_id: str) -> Optional[FileStorage]:
+        """Retrieve file from database"""
+        if not self.is_postgres:
+            raise Exception("File storage is only supported with PostgreSQL")
+        
+        conn = None
+        try:
+            conn = self.get_connection()
+            cur = conn.cursor(cursor_factory=RealDictCursor)
+            
+            cur.execute("""
+                SELECT id, file_id, filename, content_type, file_size, file_data, user_id, created_at, updated_at
+                FROM file_storage WHERE file_id = %s
+            """, (file_id,))
+            
+            row = cur.fetchone()
+            if row:
+                # Convert memoryview to bytes if needed
+                file_data = row['file_data']
+                if isinstance(file_data, memoryview):
+                    file_data = file_data.tobytes()
+                
+                return FileStorage(
+                    id=row['id'],
+                    file_id=row['file_id'],
+                    filename=row['filename'],
+                    content_type=row['content_type'],
+                    file_size=row['file_size'],
+                    file_data=file_data,
+                    user_id=row['user_id'],
+                    created_at=row['created_at'],
+                    updated_at=row['updated_at']
+                )
+            return None
+            
+        except Exception as e:
+            raise Exception(f"Error retrieving file: {e}")
+        finally:
+            if conn:
+                conn.close()
+    
+    def delete_file(self, file_id: str) -> bool:
+        """Delete file from database"""
+        if not self.is_postgres:
+            raise Exception("File storage is only supported with PostgreSQL")
+        
+        conn = None
+        try:
+            conn = self.get_connection()
+            cur = conn.cursor()
+            
+            cur.execute("DELETE FROM file_storage WHERE file_id = %s", (file_id,))
+            conn.commit()
+            
+            return cur.rowcount > 0
+            
+        except Exception as e:
+            if conn:
+                conn.rollback()
+            raise Exception(f"Error deleting file: {e}")
+        finally:
+            if conn:
+                conn.close()
+    
+    # Vector storage operations
+    def store_vector_chunks(self, doc_id: str, chunks: List[Dict[str, Any]]) -> int:
+        """Store vector chunks for a document"""
+        if not self.is_postgres:
+            raise Exception("Vector storage is only supported with PostgreSQL")
+        
+        conn = None
+        try:
+            conn = self.get_connection()
+            cur = conn.cursor()
+            
+            stored_count = 0
+            for chunk in chunks:
+                chunk_id = str(uuid.uuid4())
+                cur.execute("""
+                    INSERT INTO vector_chunks (chunk_id, doc_id, page_number, chunk_text, embedding)
+                    VALUES (%s, %s, %s, %s, %s)
+                """, (
+                    chunk_id,
+                    doc_id,
+                    chunk.get('page', 1),
+                    chunk.get('text', ''),
+                    chunk.get('embedding')
+                ))
+                stored_count += 1
+            
+            conn.commit()
+            return stored_count
+            
+        except Exception as e:
+            if conn:
+                conn.rollback()
+            raise Exception(f"Error storing vector chunks: {e}")
+        finally:
+            if conn:
+                conn.close()
+    
+    def get_vector_chunks(self, doc_id: str) -> List[VectorChunk]:
+        """Get all vector chunks for a document"""
+        if not self.is_postgres:
+            raise Exception("Vector storage is only supported with PostgreSQL")
+        
+        conn = None
+        try:
+            conn = self.get_connection()
+            cur = conn.cursor(cursor_factory=RealDictCursor)
+            
+            cur.execute("""
+                SELECT id, chunk_id, doc_id, page_number, chunk_text, embedding, created_at
+                FROM vector_chunks WHERE doc_id = %s ORDER BY page_number, id
+            """, (doc_id,))
+            
+            chunks = []
+            for row in cur.fetchall():
+                chunks.append(VectorChunk(
+                    id=row['id'],
+                    chunk_id=row['chunk_id'],
+                    doc_id=row['doc_id'],
+                    page_number=row['page_number'],
+                    chunk_text=row['chunk_text'],
+                    embedding=row['embedding'],
+                    created_at=row['created_at']
+                ))
+            
+            return chunks
+            
+        except Exception as e:
+            raise Exception(f"Error retrieving vector chunks: {e}")
+        finally:
+            if conn:
+                conn.close()
+    
+    def similarity_search(self, doc_id: str, query_embedding: List[float], k: int = 5) -> List[Dict[str, Any]]:
+        """Perform similarity search using pgvector"""
+        if not self.is_postgres:
+            raise Exception("Vector similarity search is only supported with PostgreSQL")
+        
+        conn = None
+        try:
+            conn = self.get_connection()
+            cur = conn.cursor(cursor_factory=RealDictCursor)
+            
+            # Convert embedding to string format for PostgreSQL
+            embedding_str = '[' + ','.join(map(str, query_embedding)) + ']'
+            
+            cur.execute("""
+                SELECT chunk_id, doc_id, page_number, chunk_text, 
+                       embedding <=> %s::vector as distance
+                FROM vector_chunks 
+                WHERE doc_id = %s
+                ORDER BY embedding <=> %s::vector
+                LIMIT %s
+            """, (embedding_str, doc_id, embedding_str, k))
+            
+            results = []
+            for row in cur.fetchall():
+                results.append({
+                    'chunk_id': row['chunk_id'],
+                    'doc_id': row['doc_id'],
+                    'page': row['page_number'],
+                    'text': row['chunk_text'],
+                    'distance': float(row['distance']),
+                    'similarity_score': 1 - float(row['distance'])  # Convert distance to similarity
+                })
+            
+            return results
+            
+        except Exception as e:
+            raise Exception(f"Error performing similarity search: {e}")
+        finally:
+            if conn:
+                conn.close()
+    
+    def delete_vector_chunks(self, doc_id: str) -> bool:
+        """Delete all vector chunks for a document"""
+        if not self.is_postgres:
+            raise Exception("Vector storage is only supported with PostgreSQL")
+        
+        conn = None
+        try:
+            conn = self.get_connection()
+            cur = conn.cursor()
+            
+            cur.execute("DELETE FROM vector_chunks WHERE doc_id = %s", (doc_id,))
+            conn.commit()
+            
+            return cur.rowcount > 0
+            
+        except Exception as e:
+            if conn:
+                conn.rollback()
+            raise Exception(f"Error deleting vector chunks: {e}")
+        finally:
+            if conn:
+                conn.close()
+    
+    # Generated output operations
+    def store_generated_output(self, output_id: str, filename: str, content_type: str, 
+                              file_data: bytes, source_doc_id: str, user_id: int, 
+                              metadata: Dict[str, Any] = None) -> bool:
+        """Store generated output file"""
+        if not self.is_postgres:
+            raise Exception("Generated output storage is only supported with PostgreSQL")
+        
+        conn = None
+        try:
+            conn = self.get_connection()
+            cur = conn.cursor()
+            
+            cur.execute("""
+                INSERT INTO generated_outputs (output_id, filename, content_type, file_size, 
+                                             file_data, source_doc_id, user_id, metadata)
+                VALUES (%s, %s, %s, %s, %s, %s, %s, %s)
+            """, (output_id, filename, content_type, len(file_data), file_data, 
+                  source_doc_id, user_id, json.dumps(metadata) if metadata else None))
+            
+            conn.commit()
+            return True
+            
+        except Exception as e:
+            if conn:
+                conn.rollback()
+            raise Exception(f"Error storing generated output: {e}")
+        finally:
+            if conn:
+                conn.close()
+    
+    def get_generated_output(self, output_id: str) -> Optional[GeneratedOutput]:
+        """Retrieve generated output from database"""
+        if not self.is_postgres:
+            raise Exception("Generated output storage is only supported with PostgreSQL")
+        
+        conn = None
+        try:
+            conn = self.get_connection()
+            cur = conn.cursor(cursor_factory=RealDictCursor)
+            
+            cur.execute("""
+                SELECT id, output_id, filename, content_type, file_size, file_data, 
+                       source_doc_id, user_id, metadata, created_at
+                FROM generated_outputs WHERE output_id = %s
+            """, (output_id,))
+            
+            row = cur.fetchone()
+            if row:
+                # Convert memoryview to bytes if needed
+                file_data = row['file_data']
+                if isinstance(file_data, memoryview):
+                    file_data = file_data.tobytes()
+                
+                return GeneratedOutput(
+                    id=row['id'],
+                    output_id=row['output_id'],
+                    filename=row['filename'],
+                    content_type=row['content_type'],
+                    file_size=row['file_size'],
+                    file_data=file_data,
+                    source_doc_id=row['source_doc_id'],
+                    user_id=row['user_id'],
+                    metadata=row['metadata'] if row['metadata'] else None,  # JSONB is already parsed
+                    created_at=row['created_at']
+                )
+            return None
+            
+        except Exception as e:
+            raise Exception(f"Error retrieving generated output: {e}")
+        finally:
+            if conn:
+                conn.close()
+    
+    def list_generated_outputs(self, user_id: int = None) -> List[GeneratedOutput]:
+        """List generated outputs, optionally filtered by user"""
+        if not self.is_postgres:
+            raise Exception("Generated output storage is only supported with PostgreSQL")
+        
+        conn = None
+        try:
+            conn = self.get_connection()
+            cur = conn.cursor(cursor_factory=RealDictCursor)
+            
+            if user_id:
+                cur.execute("""
+                    SELECT id, output_id, filename, content_type, file_size, 
+                           source_doc_id, user_id, metadata, created_at
+                    FROM generated_outputs WHERE user_id = %s ORDER BY created_at DESC
+                """, (user_id,))
+            else:
+                cur.execute("""
+                    SELECT id, output_id, filename, content_type, file_size, 
+                           source_doc_id, user_id, metadata, created_at
+                    FROM generated_outputs ORDER BY created_at DESC
+                """)
+            
+            outputs = []
+            for row in cur.fetchall():
+                outputs.append(GeneratedOutput(
+                    id=row['id'],
+                    output_id=row['output_id'],
+                    filename=row['filename'],
+                    content_type=row['content_type'],
+                    file_size=row['file_size'],
+                    file_data=b"",  # Don't load file data for listing
+                    source_doc_id=row['source_doc_id'],
+                    user_id=row['user_id'],
+                    metadata=row['metadata'] if row['metadata'] else None,  # JSONB is already parsed
+                    created_at=row['created_at']
+                ))
+            
+            return outputs
+            
+        except Exception as e:
+            raise Exception(f"Error listing generated outputs: {e}")
+        finally:
+            if conn:
+                conn.close()
+    
+    def delete_generated_output(self, output_id: str) -> bool:
+        """Delete generated output from database"""
+        if not self.is_postgres:
+            raise Exception("Generated output storage is only supported with PostgreSQL")
+        
+        conn = None
+        try:
+            conn = self.get_connection()
+            cur = conn.cursor()
+            
+            cur.execute("DELETE FROM generated_outputs WHERE output_id = %s", (output_id,))
+            conn.commit()
+            
+            return cur.rowcount > 0
+            
+        except Exception as e:
+            if conn:
+                conn.rollback()
+            raise Exception(f"Error deleting generated output: {e}")
+        finally:
+            if conn:
+                conn.close()
     
     def _migrate_projects_schema(self, cur):
         """Migrate projects table from doc_id to doc_ids schema"""
@@ -1293,7 +1846,6 @@
             if conn:
                 conn.close()
     
-<<<<<<< HEAD
     def _migrate_email_verification_schema(self):
         """Add email verification columns to existing userdata table"""
         conn = None
@@ -1302,2159 +1854,6 @@
             cur = conn.cursor()
             
             if self.use_rds:
-                cur.execute("""
-                    SELECT COUNT(*) 
-                    FROM INFORMATION_SCHEMA.COLUMNS 
-                    WHERE TABLE_SCHEMA = %s 
-                    AND TABLE_NAME = 'userdata' 
-                    AND COLUMN_NAME = 'is_verified'
-                """, (settings.DB_NAME,))
-                column_exists = cur.fetchone()[0] > 0
-                
-                if not column_exists:
-                    cur.execute("ALTER TABLE userdata ADD COLUMN is_verified BOOLEAN DEFAULT FALSE")
-                    cur.execute("ALTER TABLE userdata ADD COLUMN verification_token VARCHAR(255)")
-                    cur.execute("ALTER TABLE userdata ADD COLUMN verification_token_expires TIMESTAMP NULL")
-                    cur.execute("UPDATE userdata SET is_verified = TRUE WHERE google_id IS NOT NULL")
-                    conn.commit()
-            else:
-                cur.execute("PRAGMA table_info(userdata)")
-                columns = [row[1] for row in cur.fetchall()]
-                
-                if 'is_verified' not in columns:
-                    cur.execute("ALTER TABLE userdata ADD COLUMN is_verified BOOLEAN DEFAULT 0")
-                    cur.execute("ALTER TABLE userdata ADD COLUMN verification_token VARCHAR(255)")
-                    cur.execute("ALTER TABLE userdata ADD COLUMN verification_token_expires DATETIME")
-                    cur.execute("UPDATE userdata SET is_verified = 1 WHERE google_id IS NOT NULL")
-                    conn.commit()
-        except Exception as e:
-            if conn:
-                conn.rollback()
-        finally:
-            if conn:
-                conn.close()
-
-    # User management methods
-    def create_user(self, firstname: str, lastname: str, email: str, password: str, google_id: str = None) -> int:
-        """Create a new user"""
-        hashed_password = hashlib.sha256(password.encode()).hexdigest()
-        
-        conn = self.get_connection()
-        cur = conn.cursor()
-        placeholder = self._get_placeholder()
-        
-=======
-    def _get_placeholder(self):
-        """Get the appropriate parameter placeholder for the database type"""
-        if self.use_rds:
-            return "%s" if not self.is_postgres else "%s"
-        return "?"
-    
-    def ensure_pgvector_extension(self) -> bool:
-        """Ensure pgvector extension is available in PostgreSQL"""
-        if not self.is_postgres:
-            return True  # Not needed for non-PostgreSQL databases
-        
-        conn = None
->>>>>>> aac139c9
-        try:
-            conn = self.get_connection()
-            cur = conn.cursor()
-            
-            # Try to create the extension
-            cur.execute("CREATE EXTENSION IF NOT EXISTS vector")
-            conn.commit()
-            
-<<<<<<< HEAD
-            cur.execute(f"SELECT id FROM userdata WHERE email = {placeholder}", (email,))
-            user = cur.fetchone()
-            return user[0] if user else None
-=======
-            # Verify the extension is available
-            cur.execute("SELECT 1 FROM pg_extension WHERE extname = 'vector'")
-            result = cur.fetchone()
-            
-            if result:
-                print("pgvector extension is available")
-                return True
-            else:
-                print("WARNING: pgvector extension could not be created")
-                return False
-                
-        except Exception as e:
-            print(f"Error setting up pgvector extension: {e}")
-            print("Please install pgvector extension manually:")
-            print("1. Connect to your PostgreSQL database as superuser")
-            print("2. Run: CREATE EXTENSION vector;")
-            return False
->>>>>>> aac139c9
-        finally:
-            if conn:
-                conn.close()
-    
-    def create_new_tables(self):
-        """Create new tables for file storage and vector operations"""
-        if not self.is_postgres:
-            print("New table creation is only supported for PostgreSQL")
-            return
-        
-        conn = None
-        try:
-<<<<<<< HEAD
-            cur.execute(
-                f"SELECT id, firstname, lastname, email, password, google_id, is_verified, verification_token, verification_token_expires, created_at, is_active, profile_image FROM userdata WHERE email = {placeholder}",
-                (email,)
-            )
-            row = cur.fetchone()
-            
-            if row:
-                return User(
-                    id=row[0], firstname=row[1], lastname=row[2], email=row[3], password=row[4],
-                    google_id=row[5], is_verified=bool(row[6]), verification_token=row[7],
-                    verification_token_expires=row[8], created_at=row[9], is_active=bool(row[10]),
-                    profile_image=row[11]
-                )
-            return None
-        finally:
-            conn.close()
-    
-    def get_user_by_id(self, user_id: int) -> Optional[User]:
-        """Get user by ID"""
-=======
-            conn = self.get_connection()
-            cur = conn.cursor()
-            
-            # Create file_storage table
-            cur.execute("""
-                CREATE TABLE IF NOT EXISTS file_storage (
-                    id SERIAL PRIMARY KEY,
-                    file_id VARCHAR(255) UNIQUE NOT NULL,
-                    filename VARCHAR(255) NOT NULL,
-                    content_type VARCHAR(100) NOT NULL,
-                    file_size BIGINT NOT NULL,
-                    file_data BYTEA NOT NULL,
-                    user_id INTEGER NOT NULL,
-                    created_at TIMESTAMP DEFAULT CURRENT_TIMESTAMP,
-                    updated_at TIMESTAMP DEFAULT CURRENT_TIMESTAMP,
-                    FOREIGN KEY (user_id) REFERENCES userdata(id) ON DELETE CASCADE
-                )
-            """)
-            
-            # Create indexes for file_storage
-            cur.execute("CREATE INDEX IF NOT EXISTS idx_file_storage_file_id ON file_storage (file_id)")
-            cur.execute("CREATE INDEX IF NOT EXISTS idx_file_storage_user_id ON file_storage (user_id)")
-            
-            # Create vector_chunks table
-            cur.execute("""
-                CREATE TABLE IF NOT EXISTS vector_chunks (
-                    id SERIAL PRIMARY KEY,
-                    chunk_id VARCHAR(255) UNIQUE NOT NULL,
-                    doc_id VARCHAR(255) NOT NULL,
-                    page_number INTEGER NOT NULL,
-                    chunk_text TEXT NOT NULL,
-                    embedding vector(1536),
-                    created_at TIMESTAMP DEFAULT CURRENT_TIMESTAMP,
-                    FOREIGN KEY (doc_id) REFERENCES documents(doc_id) ON DELETE CASCADE
-                )
-            """)
-            
-            # Create indexes for vector_chunks
-            cur.execute("CREATE INDEX IF NOT EXISTS idx_vector_chunks_doc_id ON vector_chunks (doc_id)")
-            cur.execute("CREATE INDEX IF NOT EXISTS idx_vector_chunks_page_number ON vector_chunks (page_number)")
-            
-            # Create vector similarity index (only if pgvector is available)
-            try:
-                cur.execute("CREATE INDEX IF NOT EXISTS idx_vector_chunks_embedding ON vector_chunks USING ivfflat (embedding vector_cosine_ops) WITH (lists = 100)")
-            except Exception as e:
-                print(f"Could not create vector index (pgvector may not be available): {e}")
-            
-            # Create generated_outputs table
-            cur.execute("""
-                CREATE TABLE IF NOT EXISTS generated_outputs (
-                    id SERIAL PRIMARY KEY,
-                    output_id VARCHAR(255) UNIQUE NOT NULL,
-                    filename VARCHAR(255) NOT NULL,
-                    content_type VARCHAR(100) NOT NULL,
-                    file_size BIGINT NOT NULL,
-                    file_data BYTEA NOT NULL,
-                    source_doc_id VARCHAR(255),
-                    user_id INTEGER NOT NULL,
-                    metadata JSONB,
-                    created_at TIMESTAMP DEFAULT CURRENT_TIMESTAMP,
-                    FOREIGN KEY (source_doc_id) REFERENCES documents(doc_id) ON DELETE SET NULL,
-                    FOREIGN KEY (user_id) REFERENCES userdata(id) ON DELETE CASCADE
-                )
-            """)
-            
-            # Create indexes for generated_outputs
-            cur.execute("CREATE INDEX IF NOT EXISTS idx_generated_outputs_output_id ON generated_outputs (output_id)")
-            cur.execute("CREATE INDEX IF NOT EXISTS idx_generated_outputs_source_doc_id ON generated_outputs (source_doc_id)")
-            cur.execute("CREATE INDEX IF NOT EXISTS idx_generated_outputs_user_id ON generated_outputs (user_id)")
-            
-            conn.commit()
-            print("Successfully created new tables for file and vector storage")
-            
-        except Exception as e:
-            if conn:
-                conn.rollback()
-            print(f"Error creating new tables: {e}")
-            raise
-        finally:
-            if conn:
-                conn.close()
-    
-    def migrate_documents_table(self):
-        """Migrate documents table to remove file paths and add file_id"""
-        if not self.is_postgres:
-            print("Documents table migration is only supported for PostgreSQL")
-            return
-        
-        conn = None
-        try:
-            conn = self.get_connection()
-            cur = conn.cursor()
-            
-            # Check if file_id column exists
-            cur.execute("""
-                SELECT column_name 
-                FROM information_schema.columns 
-                WHERE table_name = 'documents' AND column_name = 'file_id'
-            """)
-            
-            if not cur.fetchone():
-                # Add file_id column
-                cur.execute("ALTER TABLE documents ADD COLUMN file_id VARCHAR(255)")
-                
-                # Add foreign key constraint
-                cur.execute("""
-                    ALTER TABLE documents 
-                    ADD CONSTRAINT fk_documents_file_id 
-                    FOREIGN KEY (file_id) REFERENCES file_storage(file_id) ON DELETE SET NULL
-                """)
-                
-                print("Added file_id column to documents table")
-            
-            # Check if old columns exist and remove them
-            cur.execute("""
-                SELECT column_name 
-                FROM information_schema.columns 
-                WHERE table_name = 'documents' AND column_name IN ('pdf_path', 'vector_path')
-            """)
-            
-            old_columns = cur.fetchall()
-            for column in old_columns:
-                column_name = column[0] if isinstance(column, tuple) else column['column_name']
-                cur.execute(f"ALTER TABLE documents DROP COLUMN IF EXISTS {column_name}")
-                print(f"Removed {column_name} column from documents table")
-            
-            conn.commit()
-            print("Successfully migrated documents table")
-            
-        except Exception as e:
-            if conn:
-                conn.rollback()
-            print(f"Error migrating documents table: {e}")
-            # Don't raise exception to prevent breaking initialization
-        finally:
-            if conn:
-                conn.close()
-    
-    # File storage operations
-    def store_file(self, file_id: str, filename: str, content_type: str, file_data: bytes, user_id: int) -> bool:
-        """Store file as binary data in database"""
-        if not self.is_postgres:
-            raise Exception("File storage is only supported with PostgreSQL")
-        
-        # Validate input parameters
-        if not file_id or not filename or not content_type:
-            raise ValueError("file_id, filename, and content_type are required")
-        if not isinstance(file_data, bytes):
-            raise ValueError("file_data must be bytes")
-        if user_id <= 0:
-            raise ValueError("user_id must be positive")
-        
-        conn = None
-        try:
-            conn = self.get_connection()
-            cur = conn.cursor()
-            
-            cur.execute("""
-                INSERT INTO file_storage (file_id, filename, content_type, file_size, file_data, user_id)
-                VALUES (%s, %s, %s, %s, %s, %s)
-            """, (file_id, filename, content_type, len(file_data), file_data, user_id))
-            
-            conn.commit()
-            return True
-            
-        except Exception as e:
-            if conn:
-                conn.rollback()
-            raise Exception(f"Error storing file: {e}")
-        finally:
-            if conn:
-                conn.close()
-    
-    def get_file(self, file_id: str) -> Optional[FileStorage]:
-        """Retrieve file from database"""
-        if not self.is_postgres:
-            raise Exception("File storage is only supported with PostgreSQL")
-        
-        conn = None
-        try:
-            conn = self.get_connection()
-            cur = conn.cursor(cursor_factory=RealDictCursor)
-            
-            cur.execute("""
-                SELECT id, file_id, filename, content_type, file_size, file_data, user_id, created_at, updated_at
-                FROM file_storage WHERE file_id = %s
-            """, (file_id,))
-            
-            row = cur.fetchone()
-            if row:
-                # Convert memoryview to bytes if needed
-                file_data = row['file_data']
-                if isinstance(file_data, memoryview):
-                    file_data = file_data.tobytes()
-                
-                return FileStorage(
-                    id=row['id'],
-                    file_id=row['file_id'],
-                    filename=row['filename'],
-                    content_type=row['content_type'],
-                    file_size=row['file_size'],
-                    file_data=file_data,
-                    user_id=row['user_id'],
-                    created_at=row['created_at'],
-                    updated_at=row['updated_at']
-                )
-            return None
-            
-        except Exception as e:
-            raise Exception(f"Error retrieving file: {e}")
-        finally:
-            if conn:
-                conn.close()
-    
-    def delete_file(self, file_id: str) -> bool:
-        """Delete file from database"""
-        if not self.is_postgres:
-            raise Exception("File storage is only supported with PostgreSQL")
-        
-        conn = None
-        try:
-            conn = self.get_connection()
-            cur = conn.cursor()
-            
-            cur.execute("DELETE FROM file_storage WHERE file_id = %s", (file_id,))
-            conn.commit()
-            
-            return cur.rowcount > 0
-            
-        except Exception as e:
-            if conn:
-                conn.rollback()
-            raise Exception(f"Error deleting file: {e}")
-        finally:
-            if conn:
-                conn.close()
-    
-    # Vector storage operations
-    def store_vector_chunks(self, doc_id: str, chunks: List[Dict[str, Any]]) -> int:
-        """Store vector chunks for a document"""
-        if not self.is_postgres:
-            raise Exception("Vector storage is only supported with PostgreSQL")
-        
-        conn = None
-        try:
-            conn = self.get_connection()
-            cur = conn.cursor()
-            
-            stored_count = 0
-            for chunk in chunks:
-                chunk_id = str(uuid.uuid4())
-                cur.execute("""
-                    INSERT INTO vector_chunks (chunk_id, doc_id, page_number, chunk_text, embedding)
-                    VALUES (%s, %s, %s, %s, %s)
-                """, (
-                    chunk_id,
-                    doc_id,
-                    chunk.get('page', 1),
-                    chunk.get('text', ''),
-                    chunk.get('embedding')
-                ))
-                stored_count += 1
-            
-            conn.commit()
-            return stored_count
-            
-        except Exception as e:
-            if conn:
-                conn.rollback()
-            raise Exception(f"Error storing vector chunks: {e}")
-        finally:
-            if conn:
-                conn.close()
-    
-    def get_vector_chunks(self, doc_id: str) -> List[VectorChunk]:
-        """Get all vector chunks for a document"""
-        if not self.is_postgres:
-            raise Exception("Vector storage is only supported with PostgreSQL")
-        
-        conn = None
-        try:
-            conn = self.get_connection()
-            cur = conn.cursor(cursor_factory=RealDictCursor)
-            
-            cur.execute("""
-                SELECT id, chunk_id, doc_id, page_number, chunk_text, embedding, created_at
-                FROM vector_chunks WHERE doc_id = %s ORDER BY page_number, id
-            """, (doc_id,))
-            
-            chunks = []
-            for row in cur.fetchall():
-                chunks.append(VectorChunk(
-                    id=row['id'],
-                    chunk_id=row['chunk_id'],
-                    doc_id=row['doc_id'],
-                    page_number=row['page_number'],
-                    chunk_text=row['chunk_text'],
-                    embedding=row['embedding'],
-                    created_at=row['created_at']
-                ))
-            
-            return chunks
-            
-        except Exception as e:
-            raise Exception(f"Error retrieving vector chunks: {e}")
-        finally:
-            if conn:
-                conn.close()
-    
-    def similarity_search(self, doc_id: str, query_embedding: List[float], k: int = 5) -> List[Dict[str, Any]]:
-        """Perform similarity search using pgvector"""
-        if not self.is_postgres:
-            raise Exception("Vector similarity search is only supported with PostgreSQL")
-        
-        conn = None
-        try:
-            conn = self.get_connection()
-            cur = conn.cursor(cursor_factory=RealDictCursor)
-            
-            # Convert embedding to string format for PostgreSQL
-            embedding_str = '[' + ','.join(map(str, query_embedding)) + ']'
-            
-            cur.execute("""
-                SELECT chunk_id, doc_id, page_number, chunk_text, 
-                       embedding <=> %s::vector as distance
-                FROM vector_chunks 
-                WHERE doc_id = %s
-                ORDER BY embedding <=> %s::vector
-                LIMIT %s
-            """, (embedding_str, doc_id, embedding_str, k))
-            
-            results = []
-            for row in cur.fetchall():
-                results.append({
-                    'chunk_id': row['chunk_id'],
-                    'doc_id': row['doc_id'],
-                    'page': row['page_number'],
-                    'text': row['chunk_text'],
-                    'distance': float(row['distance']),
-                    'similarity_score': 1 - float(row['distance'])  # Convert distance to similarity
-                })
-            
-            return results
-            
-        except Exception as e:
-            raise Exception(f"Error performing similarity search: {e}")
-        finally:
-            if conn:
-                conn.close()
-    
-    def delete_vector_chunks(self, doc_id: str) -> bool:
-        """Delete all vector chunks for a document"""
-        if not self.is_postgres:
-            raise Exception("Vector storage is only supported with PostgreSQL")
-        
-        conn = None
-        try:
-            conn = self.get_connection()
-            cur = conn.cursor()
-            
-            cur.execute("DELETE FROM vector_chunks WHERE doc_id = %s", (doc_id,))
-            conn.commit()
-            
-            return cur.rowcount > 0
-            
-        except Exception as e:
-            if conn:
-                conn.rollback()
-            raise Exception(f"Error deleting vector chunks: {e}")
-        finally:
-            if conn:
-                conn.close()
-    
-    # Generated output operations
-    def store_generated_output(self, output_id: str, filename: str, content_type: str, 
-                              file_data: bytes, source_doc_id: str, user_id: int, 
-                              metadata: Dict[str, Any] = None) -> bool:
-        """Store generated output file"""
-        if not self.is_postgres:
-            raise Exception("Generated output storage is only supported with PostgreSQL")
-        
-        conn = None
-        try:
-            conn = self.get_connection()
-            cur = conn.cursor()
-            
-            cur.execute("""
-                INSERT INTO generated_outputs (output_id, filename, content_type, file_size, 
-                                             file_data, source_doc_id, user_id, metadata)
-                VALUES (%s, %s, %s, %s, %s, %s, %s, %s)
-            """, (output_id, filename, content_type, len(file_data), file_data, 
-                  source_doc_id, user_id, json.dumps(metadata) if metadata else None))
-            
-            conn.commit()
-            return True
-            
-        except Exception as e:
-            if conn:
-                conn.rollback()
-            raise Exception(f"Error storing generated output: {e}")
-        finally:
-            if conn:
-                conn.close()
-    
-    def get_generated_output(self, output_id: str) -> Optional[GeneratedOutput]:
-        """Retrieve generated output from database"""
-        if not self.is_postgres:
-            raise Exception("Generated output storage is only supported with PostgreSQL")
-        
-        conn = None
-        try:
-            conn = self.get_connection()
-            cur = conn.cursor(cursor_factory=RealDictCursor)
-            
-            cur.execute("""
-                SELECT id, output_id, filename, content_type, file_size, file_data, 
-                       source_doc_id, user_id, metadata, created_at
-                FROM generated_outputs WHERE output_id = %s
-            """, (output_id,))
-            
-            row = cur.fetchone()
-            if row:
-                # Convert memoryview to bytes if needed
-                file_data = row['file_data']
-                if isinstance(file_data, memoryview):
-                    file_data = file_data.tobytes()
-                
-                return GeneratedOutput(
-                    id=row['id'],
-                    output_id=row['output_id'],
-                    filename=row['filename'],
-                    content_type=row['content_type'],
-                    file_size=row['file_size'],
-                    file_data=file_data,
-                    source_doc_id=row['source_doc_id'],
-                    user_id=row['user_id'],
-                    metadata=row['metadata'] if row['metadata'] else None,  # JSONB is already parsed
-                    created_at=row['created_at']
-                )
-            return None
-            
-        except Exception as e:
-            raise Exception(f"Error retrieving generated output: {e}")
-        finally:
-            if conn:
-                conn.close()
-    
-    def list_generated_outputs(self, user_id: int = None) -> List[GeneratedOutput]:
-        """List generated outputs, optionally filtered by user"""
-        if not self.is_postgres:
-            raise Exception("Generated output storage is only supported with PostgreSQL")
-        
-        conn = None
-        try:
-            conn = self.get_connection()
-            cur = conn.cursor(cursor_factory=RealDictCursor)
-            
-            if user_id:
-                cur.execute("""
-                    SELECT id, output_id, filename, content_type, file_size, 
-                           source_doc_id, user_id, metadata, created_at
-                    FROM generated_outputs WHERE user_id = %s ORDER BY created_at DESC
-                """, (user_id,))
-            else:
-                cur.execute("""
-                    SELECT id, output_id, filename, content_type, file_size, 
-                           source_doc_id, user_id, metadata, created_at
-                    FROM generated_outputs ORDER BY created_at DESC
-                """)
-            
-            outputs = []
-            for row in cur.fetchall():
-                outputs.append(GeneratedOutput(
-                    id=row['id'],
-                    output_id=row['output_id'],
-                    filename=row['filename'],
-                    content_type=row['content_type'],
-                    file_size=row['file_size'],
-                    file_data=b"",  # Don't load file data for listing
-                    source_doc_id=row['source_doc_id'],
-                    user_id=row['user_id'],
-                    metadata=row['metadata'] if row['metadata'] else None,  # JSONB is already parsed
-                    created_at=row['created_at']
-                ))
-            
-            return outputs
-            
-        except Exception as e:
-            raise Exception(f"Error listing generated outputs: {e}")
-        finally:
-            if conn:
-                conn.close()
-    
-    def delete_generated_output(self, output_id: str) -> bool:
-        """Delete generated output from database"""
-        if not self.is_postgres:
-            raise Exception("Generated output storage is only supported with PostgreSQL")
-        
-        conn = None
-        try:
-            conn = self.get_connection()
-            cur = conn.cursor()
-            
-            cur.execute("DELETE FROM generated_outputs WHERE output_id = %s", (output_id,))
-            conn.commit()
-            
-            return cur.rowcount > 0
-            
-        except Exception as e:
-            if conn:
-                conn.rollback()
-            raise Exception(f"Error deleting generated output: {e}")
-        finally:
-            if conn:
-                conn.close()
-    
-    def _migrate_projects_schema(self, cur):
-        """Migrate projects table from doc_id to doc_ids schema"""
-        # Create new table with updated schema
-        cur.execute("""
-            CREATE TABLE projects_new(
-                id INTEGER PRIMARY KEY,
-                project_id TEXT UNIQUE NOT NULL,
-                name TEXT NOT NULL,
-                description TEXT,
-                user_id INTEGER NOT NULL,
-                doc_ids TEXT,  -- Store multiple document IDs as JSON array
-                created_at DATETIME DEFAULT CURRENT_TIMESTAMP,
-                updated_at DATETIME DEFAULT CURRENT_TIMESTAMP,
-                FOREIGN KEY (user_id) REFERENCES userdata (id)
-            )
-        """)
-        
-        # Migrate data from old table to new table
-        cur.execute("""
-            INSERT INTO projects_new (id, project_id, name, description, user_id, doc_ids, created_at, updated_at)
-            SELECT id, project_id, name, description, user_id, 
-                   CASE 
-                       WHEN doc_id IS NOT NULL THEN '["' || doc_id || '"]'
-                       ELSE NULL
-                   END as doc_ids,
-                   created_at, updated_at
-            FROM projects
-        """)
-        
-        # Drop old table and rename new one
-        cur.execute("DROP TABLE projects")
-        cur.execute("ALTER TABLE projects_new RENAME TO projects")
-    
-    def create_user(self, firstname: str, lastname: str, email: str, password: str, google_id: str = None) -> int:
-        """Create a new user"""
-        hashed_password = hashlib.sha256(password.encode()).hexdigest()
-        
-        conn = self.get_connection()
-        cur = conn.cursor()
-        placeholder = self._get_placeholder()
-        
-        try:
-            cur.execute(
-                f"INSERT INTO userdata (firstname, lastname, email, password, google_id) VALUES ({placeholder}, {placeholder}, {placeholder}, {placeholder}, {placeholder})",
-                (firstname, lastname, email, hashed_password, google_id)
-            )
-            conn.commit()
-            
-            # Get the new user's ID
-            cur.execute(f"SELECT id FROM userdata WHERE email = {placeholder}", (email,))
-            user = cur.fetchone()
-            return user[0] if user else None
-            
-        finally:
-            conn.close()
-    
-    def get_user_by_email(self, email: str) -> Optional[User]:
-        """Get user by email"""
-        conn = self.get_connection()
-        cur = conn.cursor()
-        placeholder = self._get_placeholder()
-        
-        try:
-            cur.execute(
-                f"SELECT id, firstname, lastname, email, password, google_id, is_verified, verification_token, verification_token_expires, created_at FROM userdata WHERE email = {placeholder}",
-                (email,)
-            )
-            row = cur.fetchone()
-            
-            if row:
-                return User(
-                    id=row[0],
-                    firstname=row[1],
-                    lastname=row[2],
-                    email=row[3],
-                    password=row[4],
-                    google_id=row[5],
-                    is_verified=bool(row[6]) if row[6] is not None else False,
-                    verification_token=row[7],
-                    verification_token_expires=row[8],
-                    created_at=row[9]
-                )
-            return None
-            
-        finally:
-            conn.close()
-    
-    def get_user_by_google_id(self, google_id: str) -> Optional[User]:
-        """Get user by Google ID"""
->>>>>>> aac139c9
-        conn = self.get_connection()
-        cur = conn.cursor()
-        placeholder = self._get_placeholder()
-        
-        try:
-            cur.execute(
-<<<<<<< HEAD
-                f"SELECT id, firstname, lastname, email, password, google_id, is_verified, verification_token, verification_token_expires, created_at, is_active, profile_image FROM userdata WHERE id = {placeholder}",
-                (user_id,)
-=======
-                f"SELECT id, firstname, lastname, email, password, google_id, is_verified, verification_token, verification_token_expires, created_at FROM userdata WHERE google_id = {placeholder}",
-                (google_id,)
->>>>>>> aac139c9
-            )
-            row = cur.fetchone()
-            
-            if row:
-                return User(
-                    id=row[0], firstname=row[1], lastname=row[2], email=row[3], password=row[4],
-                    google_id=row[5], is_verified=bool(row[6]), verification_token=row[7],
-                    verification_token_expires=row[8], created_at=row[9], is_active=bool(row[10]),
-                    profile_image=row[11]
-                )
-            return None
-        finally:
-            conn.close()
-    
-    def verify_user_credentials(self, email: str, password: str) -> Optional[User]:
-        """Verify user credentials"""
-        hashed_password = hashlib.sha256(password.encode()).hexdigest()
-        
-        conn = self.get_connection()
-        cur = conn.cursor()
-        placeholder = self._get_placeholder()
-        
-        try:
-            cur.execute(
-                f"SELECT id, firstname, lastname, email, password, google_id, is_verified, verification_token, verification_token_expires, created_at, is_active, profile_image FROM userdata WHERE email = {placeholder} AND password = {placeholder}",
-                (email, hashed_password)
-            )
-            row = cur.fetchone()
-            
-            if row:
-                return User(
-                    id=row[0], firstname=row[1], lastname=row[2], email=row[3], password=row[4],
-                    google_id=row[5], is_verified=bool(row[6]), verification_token=row[7],
-                    verification_token_expires=row[8], created_at=row[9], is_active=bool(row[10]),
-                    profile_image=row[11]
-                )
-            return None
-        finally:
-            conn.close()
-    
-    def update_user_google_id(self, user_id: int, google_id: str):
-        """Update user's Google ID"""
-        conn = self.get_connection()
-        cur = conn.cursor()
-        placeholder = self._get_placeholder()
-        
-        try:
-            cur.execute(f"UPDATE userdata SET google_id = {placeholder} WHERE id = {placeholder}", (google_id, user_id))
-            conn.commit()
-        finally:
-            conn.close()
-    
-    def add_chat_message(self, user_id: int, session_id: str, role: str, message: str, context_type: str = None, context_id: str = None):
-        """Add a chat message to history with optional context information"""
-        conn = self.get_connection()
-        cur = conn.cursor()
-        placeholder = self._get_placeholder()
-        
-        try:
-            cur.execute(f"""
-                INSERT INTO chathistory (user_id, session_id, role, message, context_type, context_id) 
-                VALUES ({placeholder}, {placeholder}, {placeholder}, {placeholder}, {placeholder}, {placeholder})
-            """, (user_id, session_id, role, message, context_type, context_id))
-            
-            conn.commit()
-            
-            # Update session activity if session exists
-            self.update_session_activity(session_id)
-        finally:
-            conn.close()
-    
-    def get_chat_history(self, user_id: int, session_id: str = None, limit: int = 50) -> List[ChatMessage]:
-        """Get chat history for a user"""
-        conn = self.get_connection()
-        cur = conn.cursor()
-        placeholder = self._get_placeholder()
-        
-        try:
-            if session_id:
-                if self.use_rds:
-                    cur.execute("""
-                        SELECT id, user_id, session_id, role, message, timestamp, context_type, context_id
-                        FROM chathistory 
-                        WHERE user_id = %s AND session_id = %s
-                        ORDER BY timestamp DESC
-                        LIMIT %s
-                    """, (user_id, session_id, limit))
-                else:
-                    cur.execute("""
-                        SELECT id, user_id, session_id, role, message, timestamp, context_type, context_id
-                        FROM chathistory 
-                        WHERE user_id = ? AND session_id = ?
-                        ORDER BY timestamp DESC
-                        LIMIT ?
-                    """, (user_id, session_id, limit))
-            else:
-                if self.use_rds:
-                    cur.execute("""
-                        SELECT id, user_id, session_id, role, message, timestamp, context_type, context_id
-                        FROM chathistory 
-                        WHERE user_id = %s
-                        ORDER BY timestamp DESC
-                        LIMIT %s
-                    """, (user_id, limit))
-                else:
-                    cur.execute("""
-                        SELECT id, user_id, session_id, role, message, timestamp, context_type, context_id
-                        FROM chathistory 
-                        WHERE user_id = ?
-                        ORDER BY timestamp DESC
-                        LIMIT ?
-                    """, (user_id, limit))
-            
-            rows = cur.fetchall()
-            return [
-                ChatMessage(
-                    id=row[0],
-                    user_id=row[1],
-                    session_id=row[2],
-                    role=row[3],
-                    message=row[4],
-                    timestamp=row[5],
-                    context_type=row[6],
-                    context_id=row[7]
-                )
-                for row in rows
-            ]
-            
-        finally:
-            conn.close()
-    
-    def get_user_sessions(self, user_id: int) -> List[Dict[str, Any]]:
-        """Get all unique session IDs for a user"""
-        conn = self.get_connection()
-        cur = conn.cursor()
-        placeholder = self._get_placeholder()
-        
-        try:
-            cur.execute(f"""
-                SELECT DISTINCT session_id, MAX(timestamp) as last_activity
-                FROM chathistory 
-                WHERE user_id = {placeholder}
-                GROUP BY session_id
-                ORDER BY last_activity DESC
-            """, (user_id,))
-            
-            sessions = cur.fetchall()
-            return [
-                {
-                    "session_id": session[0],
-                    "last_activity": session[1]
-                }
-                for session in sessions
-            ]
-            
-        finally:
-            conn.close()
-    
-    def get_project_session(self, user_id: int, project_id: str) -> Optional[str]:
-        """Get the most recent session ID associated with a specific project for a user"""
-        conn = self.get_connection()
-        cur = conn.cursor()
-        placeholder = self._get_placeholder()
-        
-        try:
-            # Search for chat messages that mention the project ID
-            # This looks for messages that contain the project ID in the content
-            cur.execute(f"""
-                SELECT session_id, MAX(timestamp) as last_activity
-                FROM chathistory 
-                WHERE user_id = {placeholder} 
-                AND (message LIKE {placeholder} OR message LIKE {placeholder})
-                GROUP BY session_id
-                ORDER BY last_activity DESC
-                LIMIT 1
-            """, (user_id, f"%Project ID: {project_id}%", f"%project_id%{project_id}%"))
-            
-            row = cur.fetchone()
-            return row[0] if row else None
-            
-        except Exception as e:
-            # If there's an error, return None to fall back to creating a new session
-            return None
-        finally:
-            conn.close()
-    
-    # Enhanced session management methods
-    def create_chat_session(self, session_id: str, user_id: int, context_type: str, context_id: str = None, metadata: Dict[str, Any] = None) -> bool:
-        """Create a new chat session with context support"""
-        conn = self.get_connection()
-        cur = conn.cursor()
-        placeholder = self._get_placeholder()
-        
-        try:
-            metadata_json = json.dumps(metadata) if metadata else None
-            
-            cur.execute(f"""
-                INSERT INTO chat_sessions (session_id, user_id, context_type, context_id, metadata)
-                VALUES ({placeholder}, {placeholder}, {placeholder}, {placeholder}, {placeholder})
-            """, (session_id, user_id, context_type, context_id, metadata_json))
-            
-            conn.commit()
-            return cur.rowcount > 0
-        except Exception as e:
-            print(f"Error creating chat session: {e}")
-            conn.rollback()
-            return False
-        finally:
-            conn.close()
-    
-    def get_session_by_id(self, session_id: str) -> Optional[ChatSession]:
-        """Get session by session ID"""
-        conn = self.get_connection()
-        cur = conn.cursor()
-        placeholder = self._get_placeholder()
-        
-        try:
-            cur.execute(f"""
-                SELECT id, session_id, user_id, context_type, context_id, is_active, 
-                       created_at, last_activity, metadata
-                FROM chat_sessions 
-                WHERE session_id = {placeholder}
-            """, (session_id,))
-            
-            row = cur.fetchone()
-            if row:
-                metadata = json.loads(row[8]) if row[8] else None
-                return ChatSession(
-                    id=row[0],
-                    session_id=row[1],
-                    user_id=row[2],
-                    context_type=row[3],
-                    context_id=row[4],
-                    is_active=bool(row[5]),
-                    created_at=row[6],
-                    last_activity=row[7],
-                    metadata=metadata
-                )
-            return None
-        finally:
-            conn.close()
-    
-    def get_session_by_context(self, user_id: int, context_type: str, context_id: str = None) -> Optional[ChatSession]:
-        """Get the most recent active session for a specific context"""
-        conn = self.get_connection()
-        cur = conn.cursor()
-        placeholder = self._get_placeholder()
-        
-        try:
-            if context_id is None:
-                cur.execute(f"""
-                    SELECT id, session_id, user_id, context_type, context_id, is_active, 
-                           created_at, last_activity, metadata
-                    FROM chat_sessions 
-                    WHERE user_id = {placeholder} AND context_type = {placeholder} AND context_id IS NULL
-                    AND is_active = {'TRUE' if self.use_rds else '1'}
-                    ORDER BY last_activity DESC
-                    LIMIT 1
-                """, (user_id, context_type))
-            else:
-                cur.execute(f"""
-                    SELECT id, session_id, user_id, context_type, context_id, is_active, 
-                           created_at, last_activity, metadata
-                    FROM chat_sessions 
-                    WHERE user_id = {placeholder} AND context_type = {placeholder} AND context_id = {placeholder}
-                    AND is_active = {'TRUE' if self.use_rds else '1'}
-                    ORDER BY last_activity DESC
-                    LIMIT 1
-                """, (user_id, context_type, context_id))
-            
-            row = cur.fetchone()
-            if row:
-                metadata = json.loads(row[8]) if row[8] else None
-                return ChatSession(
-                    id=row[0],
-                    session_id=row[1],
-                    user_id=row[2],
-                    context_type=row[3],
-                    context_id=row[4],
-                    is_active=bool(row[5]),
-                    created_at=row[6],
-                    last_activity=row[7],
-                    metadata=metadata
-                )
-            return None
-        finally:
-            conn.close()
-    
-    def get_active_sessions(self, user_id: int, context_type: str = None) -> List[ChatSession]:
-        """Get all active sessions for a user, optionally filtered by context type"""
-        conn = self.get_connection()
-        cur = conn.cursor()
-        placeholder = self._get_placeholder()
-        
-        try:
-            if context_type:
-                cur.execute(f"""
-                    SELECT id, session_id, user_id, context_type, context_id, is_active, 
-                           created_at, last_activity, metadata
-                    FROM chat_sessions 
-                    WHERE user_id = {placeholder} AND context_type = {placeholder}
-                    AND is_active = {'TRUE' if self.use_rds else '1'}
-                    ORDER BY last_activity DESC
-                """, (user_id, context_type))
-            else:
-                cur.execute(f"""
-                    SELECT id, session_id, user_id, context_type, context_id, is_active, 
-                           created_at, last_activity, metadata
-                    FROM chat_sessions 
-                    WHERE user_id = {placeholder}
-                    AND is_active = {'TRUE' if self.use_rds else '1'}
-                    ORDER BY last_activity DESC
-                """, (user_id,))
-            
-            rows = cur.fetchall()
-            sessions = []
-            for row in rows:
-                metadata = json.loads(row[8]) if row[8] else None
-                sessions.append(ChatSession(
-                    id=row[0],
-                    session_id=row[1],
-                    user_id=row[2],
-                    context_type=row[3],
-                    context_id=row[4],
-                    is_active=bool(row[5]),
-                    created_at=row[6],
-                    last_activity=row[7],
-                    metadata=metadata
-                ))
-            return sessions
-        finally:
-            conn.close()
-    
-    def update_session_activity(self, session_id: str) -> bool:
-        """Update the last activity timestamp for a session"""
-        conn = self.get_connection()
-        cur = conn.cursor()
-        placeholder = self._get_placeholder()
-        
-        try:
-            if self.use_rds:
-                # MySQL automatically updates last_activity with ON UPDATE CURRENT_TIMESTAMP
-                cur.execute(f"""
-                    UPDATE chat_sessions 
-                    SET last_activity = CURRENT_TIMESTAMP 
-                    WHERE session_id = {placeholder}
-                """, (session_id,))
-            else:
-                # SQLite needs manual timestamp update
-                cur.execute(f"""
-                    UPDATE chat_sessions 
-                    SET last_activity = CURRENT_TIMESTAMP 
-                    WHERE session_id = {placeholder}
-                """, (session_id,))
-            
-            conn.commit()
-            return cur.rowcount > 0
-        except Exception as e:
-            print(f"Error updating session activity: {e}")
-            conn.rollback()
-            return False
-        finally:
-            conn.close()
-    
-<<<<<<< HEAD
-    def update_user_profile(self, user_id: int, **kwargs) -> bool:
-        """Update user profile"""
-=======
-    def deactivate_session(self, session_id: str) -> bool:
-        """Mark a session as inactive"""
->>>>>>> aac139c9
-        conn = self.get_connection()
-        cur = conn.cursor()
-        placeholder = self._get_placeholder()
-        
-        try:
-<<<<<<< HEAD
-            update_fields = []
-            params = []
-            
-            for key, value in kwargs.items():
-                if value is not None:
-                    update_fields.append(f"{key} = ?")
-                    params.append(value)
-            
-            if not update_fields:
-                return False
-            
-            params.append(user_id)
-            query = f"UPDATE userdata SET {', '.join(update_fields)} WHERE id = ?"
-            cur.execute(query, params)
-            conn.commit()
-            return cur.rowcount > 0
-        finally:
-            conn.close()
-    
-    def update_user_status(self, user_id: int, is_active: bool) -> bool:
-        """Update user active status"""
-=======
-            cur.execute(f"""
-                UPDATE chat_sessions 
-                SET is_active = {'FALSE' if self.use_rds else '0'}
-                WHERE session_id = {placeholder}
-            """, (session_id,))
-            
-            conn.commit()
-            return cur.rowcount > 0
-        except Exception as e:
-            print(f"Error deactivating session: {e}")
-            conn.rollback()
-            return False
-        finally:
-            conn.close()
-    
-    def cleanup_expired_sessions(self, hours: int = 24) -> int:
-        """Mark sessions as inactive if they haven't been active for the specified hours"""
->>>>>>> aac139c9
-        conn = self.get_connection()
-        cur = conn.cursor()
-        placeholder = self._get_placeholder()
-        
-        try:
-<<<<<<< HEAD
-            cur.execute(
-                f"UPDATE userdata SET is_active = {placeholder} WHERE id = {placeholder}",
-                (is_active, user_id)
-            )
-            conn.commit()
-            return cur.rowcount > 0
-        finally:
-            conn.close()
-    
-    def delete_user(self, user_id: int) -> bool:
-        """Delete a user and all their data"""
-=======
-            if self.use_rds:
-                cur.execute(f"""
-                    UPDATE chat_sessions 
-                    SET is_active = FALSE
-                    WHERE is_active = TRUE 
-                    AND last_activity < NOW() - INTERVAL '{placeholder} hours'
-                """, (hours,))
-            else:
-                cur.execute(f"""
-                    UPDATE chat_sessions 
-                    SET is_active = 0
-                    WHERE is_active = 1 
-                    AND datetime(last_activity, '+{placeholder} hours') < datetime('now')
-                """, (hours,))
-            
-            conn.commit()
-            cleaned_count = cur.rowcount
-            print(f"Cleaned up {cleaned_count} expired sessions")
-            return cleaned_count
-        except Exception as e:
-            print(f"Error cleaning up expired sessions: {e}")
-            conn.rollback()
-            return 0
-        finally:
-            conn.close()
-    
-    def add_chat_message_with_context(self, user_id: int, session_id: str, role: str, message: str, context_type: str = None, context_id: str = None):
-        """Add a chat message to history with context information"""
->>>>>>> aac139c9
-        conn = self.get_connection()
-        cur = conn.cursor()
-        placeholder = self._get_placeholder()
-        
-        try:
-<<<<<<< HEAD
-            cur.execute(f"DELETE FROM userdata WHERE id = {placeholder}", (user_id,))
-            conn.commit()
-            return cur.rowcount > 0
-=======
-            cur.execute(f"""
-                INSERT INTO chathistory (user_id, session_id, role, message, context_type, context_id) 
-                VALUES ({placeholder}, {placeholder}, {placeholder}, {placeholder}, {placeholder}, {placeholder})
-            """, (user_id, session_id, role, message, context_type, context_id))
-            
-            conn.commit()
-            
-            # Update session activity
-            self.update_session_activity(session_id)
->>>>>>> aac139c9
-        finally:
-            conn.close()
-    
-    def get_all_users(self) -> List[User]:
-        """Get all users in the system"""
-        conn = self.get_connection()
-        cur = conn.cursor()
-        
-        try:
-            cur.execute("""
-                SELECT id, firstname, lastname, email, password, google_id, is_verified, 
-                       verification_token, verification_token_expires, created_at, is_active, profile_image 
-                FROM userdata 
-                ORDER BY created_at DESC
-            """)
-            rows = cur.fetchall()
-            
-            return [
-                User(
-                    id=row[0], firstname=row[1], lastname=row[2], email=row[3], password=row[4],
-                    google_id=row[5], is_verified=bool(row[6]), verification_token=row[7],
-                    verification_token_expires=row[8], created_at=row[9], is_active=bool(row[10]),
-                    profile_image=row[11]
-                )
-                for row in rows
-            ]
-        finally:
-            conn.close()
-
-    # Admin management methods
-    def create_admin_user(self, username: str, email: str, password: str, is_super_admin: bool = False) -> int:
-        """Create a new admin user"""
-        hashed_password = hashlib.sha256(password.encode()).hexdigest()
-        
-        conn = self.get_connection()
-        cur = conn.cursor()
-        placeholder = self._get_placeholder()
-        
-        try:
-            cur.execute(
-                f"INSERT INTO admin_users (username, email, password, is_super_admin) VALUES ({placeholder}, {placeholder}, {placeholder}, {placeholder})",
-                (username, email, hashed_password, is_super_admin)
-            )
-            conn.commit()
-            
-            cur.execute(f"SELECT id FROM admin_users WHERE email = {placeholder}", (email,))
-            admin = cur.fetchone()
-            return admin[0] if admin else None
-        finally:
-            conn.close()
-    
-    def get_admin_by_email(self, email: str) -> Optional[AdminUser]:
-        """Get admin by email"""
-        conn = self.get_connection()
-        cur = conn.cursor()
-        placeholder = self._get_placeholder()
-        
-        try:
-            cur.execute(
-                f"SELECT id, username, email, password, is_super_admin, created_at, last_login FROM admin_users WHERE email = {placeholder}",
-                (email,)
-            )
-            row = cur.fetchone()
-            
-            if row:
-                return AdminUser(
-                    id=row[0], username=row[1], email=row[2], password=row[3],
-                    is_super_admin=bool(row[4]), created_at=row[5], last_login=row[6]
-                )
-            return None
-        finally:
-            conn.close()
-    
-    def verify_admin_credentials(self, email: str, password: str) -> Optional[AdminUser]:
-        """Verify admin credentials"""
-        hashed_password = hashlib.sha256(password.encode()).hexdigest()
-        
-        conn = self.get_connection()
-        cur = conn.cursor()
-        placeholder = self._get_placeholder()
-        
-        try:
-            cur.execute(
-                f"SELECT id, username, email, password, is_super_admin, created_at, last_login FROM admin_users WHERE email = {placeholder} AND password = {placeholder}",
-                (email, hashed_password)
-            )
-            row = cur.fetchone()
-            
-            if row:
-                return AdminUser(
-                    id=row[0], username=row[1], email=row[2], password=row[3],
-                    is_super_admin=bool(row[4]), created_at=row[5], last_login=row[6]
-                )
-            return None
-        finally:
-            conn.close()
-    
-    def update_admin_last_login(self, admin_id: int):
-        """Update admin last login timestamp"""
-        conn = self.get_connection()
-        cur = conn.cursor()
-        placeholder = self._get_placeholder()
-        
-        try:
-            if self.use_rds:
-                cur.execute(f"UPDATE admin_users SET last_login = CURRENT_TIMESTAMP WHERE id = {placeholder}", (admin_id,))
-            else:
-                cur.execute(f"UPDATE admin_users SET last_login = datetime('now') WHERE id = {placeholder}", (admin_id,))
-            conn.commit()
-        finally:
-            conn.close()
-    
-<<<<<<< HEAD
-    def get_super_admins(self) -> List[AdminUser]:
-        """Get all super admins"""
-=======
-    # Document management methods
-    def create_document(self, doc_id: str, filename: str, file_id: str, pages: int, chunks_indexed: int, user_id: int, pdf_path: str = None, vector_path: str = None) -> int:
-        """Create a new document record"""
->>>>>>> aac139c9
-        conn = self.get_connection()
-        cur = conn.cursor()
-        
-        try:
-<<<<<<< HEAD
-            cur.execute("SELECT id, username, email, password, is_super_admin, created_at, last_login FROM admin_users WHERE is_super_admin = TRUE")
-            rows = cur.fetchall()
-=======
-            if self.is_postgres:
-                # Use new schema with file_id
-                cur.execute(
-                    f"INSERT INTO documents (doc_id, filename, file_id, pages, chunks_indexed, user_id) VALUES ({placeholder}, {placeholder}, {placeholder}, {placeholder}, {placeholder}, {placeholder})",
-                    (doc_id, filename, file_id, pages, chunks_indexed, user_id)
-                )
-            else:
-                # Use old schema for backward compatibility
-                cur.execute(
-                    f"INSERT INTO documents (doc_id, filename, pdf_path, vector_path, pages, chunks_indexed, user_id) VALUES ({placeholder}, {placeholder}, {placeholder}, {placeholder}, {placeholder}, {placeholder}, {placeholder})",
-                    (doc_id, filename, pdf_path or "", vector_path or "", pages, chunks_indexed, user_id)
-                )
-            
-            conn.commit()
-            
-            # Get the new document's ID
-            cur.execute(f"SELECT id FROM documents WHERE doc_id = {placeholder}", (doc_id,))
-            document = cur.fetchone()
-            return document[0] if document else None
->>>>>>> aac139c9
-            
-            return [
-                AdminUser(
-                    id=row[0], username=row[1], email=row[2], password=row[3],
-                    is_super_admin=bool(row[4]), created_at=row[5], last_login=row[6]
-                )
-                for row in rows
-            ]
-        finally:
-            conn.close()
-<<<<<<< HEAD
-
-    # Subscription plan methods
-    def create_subscription_plan(self, name: str, description: str, price_monthly: float, price_annual: float,
-                               storage_gb: int, project_limit: int, user_limit: int, action_limit: int,
-                               features: List[str], has_free_trial: bool, trial_days: int) -> int:
-        """Create a new subscription plan"""
-=======
-    
-    def update_document_chunks_indexed(self, doc_id: str, chunks_indexed: int) -> bool:
-        """Update the chunks_indexed count for a document"""
-        conn = None
-        try:
-            conn = self.get_connection()
-            cur = conn.cursor()
-            placeholder = self._get_placeholder()
-            
-            cur.execute(
-                f"UPDATE documents SET chunks_indexed = {placeholder} WHERE doc_id = {placeholder}",
-                (chunks_indexed, doc_id)
-            )
-            conn.commit()
-            
-            return cur.rowcount > 0
-            
-        except Exception as e:
-            if conn:
-                conn.rollback()
-            raise Exception(f"Error updating document chunks count: {e}")
-        finally:
-            if conn:
-                conn.close()
-    
-    def get_document_by_doc_id(self, doc_id: str) -> Optional[Document]:
-        """Get document by doc_id"""
->>>>>>> aac139c9
-        conn = self.get_connection()
-        cur = conn.cursor()
-        placeholder = self._get_placeholder()
-        
-        try:
-<<<<<<< HEAD
-            features_json = json.dumps(features) if features else "[]"
-            
-            cur.execute(
-                f"INSERT INTO subscription_plans (name, description, price_monthly, price_annual, storage_gb, project_limit, user_limit, action_limit, features, has_free_trial, trial_days) VALUES ({placeholder}, {placeholder}, {placeholder}, {placeholder}, {placeholder}, {placeholder}, {placeholder}, {placeholder}, {placeholder}, {placeholder}, {placeholder})",
-                (name, description, price_monthly, price_annual, storage_gb, project_limit, user_limit, action_limit, features_json, has_free_trial, trial_days)
-            )
-            conn.commit()
-=======
-            if self.is_postgres:
-                # Use new schema with file_id
-                cur.execute(f"""
-                    SELECT id, doc_id, filename, file_id, pages, chunks_indexed, status, user_id, created_at, updated_at 
-                    FROM documents 
-                    WHERE doc_id = {placeholder}
-                """, (doc_id,))
-                row = cur.fetchone()
-                
-                if row:
-                    return Document(
-                        id=row[0],
-                        doc_id=row[1],
-                        filename=row[2],
-                        file_id=row[3],
-                        pages=row[4],
-                        chunks_indexed=row[5],
-                        status=row[6],
-                        user_id=row[7],
-                        created_at=row[8],
-                        updated_at=row[9]
-                    )
-            else:
-                # Use old schema for backward compatibility (SQLite/MySQL)
-                cur.execute(f"""
-                    SELECT id, doc_id, filename, pages, chunks_indexed, status, user_id, created_at, updated_at 
-                    FROM documents 
-                    WHERE doc_id = {placeholder}
-                """, (doc_id,))
-                row = cur.fetchone()
-                
-                if row:
-                    return Document(
-                        id=row[0],
-                        doc_id=row[1],
-                        filename=row[2],
-                        file_id="",  # Not available in old schema
-                        pages=row[3],
-                        chunks_indexed=row[4],
-                        status=row[5],
-                        user_id=row[6],
-                        created_at=row[7],
-                        updated_at=row[8]
-                    )
-            return None
->>>>>>> aac139c9
-            
-            cur.execute(f"SELECT id FROM subscription_plans WHERE name = {placeholder}", (name,))
-            plan = cur.fetchone()
-            return plan[0] if plan else None
-        finally:
-            conn.close()
-    
-    def get_all_subscription_plans(self) -> List[SubscriptionPlan]:
-        """Get all subscription plans"""
-        conn = self.get_connection()
-        cur = conn.cursor()
-        
-        try:
-<<<<<<< HEAD
-            cur.execute("SELECT id, name, description, price_monthly, price_annual, storage_gb, project_limit, user_limit, action_limit, features, is_active, has_free_trial, trial_days, created_at FROM subscription_plans ORDER BY price_monthly ASC")
-            rows = cur.fetchall()
-            
-            plans = []
-            for row in rows:
-                features = []
-                if row[9]:
-                    try:
-                        features = json.loads(row[9])
-                    except:
-                        features = []
-                
-                plans.append(SubscriptionPlan(
-                    id=row[0], name=row[1], description=row[2], 
-                    price_monthly=float(row[3]), price_annual=float(row[4]),
-                    storage_gb=row[5], project_limit=row[6], user_limit=row[7],
-                    action_limit=row[8], features=features, is_active=bool(row[10]),
-                    has_free_trial=bool(row[11]), trial_days=row[12], created_at=row[13]
-                ))
-            return plans
-=======
-            if self.is_postgres:
-                # Use new schema with file_id
-                cur.execute(
-                    f"SELECT id, doc_id, filename, file_id, pages, chunks_indexed, status, user_id, created_at, updated_at FROM documents WHERE user_id = {placeholder} ORDER BY created_at DESC",
-                    (user_id,)
-                )
-                rows = cur.fetchall()
-                
-                return [
-                    Document(
-                        id=row[0],
-                        doc_id=row[1],
-                        filename=row[2],
-                        file_id=row[3],
-                        pages=row[4],
-                        chunks_indexed=row[5],
-                        status=row[6],
-                        user_id=row[7],
-                        created_at=row[8],
-                        updated_at=row[9]
-                    )
-                    for row in rows
-                ]
-            else:
-                # Use old schema for backward compatibility
-                cur.execute(
-                    f"SELECT id, doc_id, filename, pages, chunks_indexed, status, user_id, created_at, updated_at FROM documents WHERE user_id = {placeholder} ORDER BY created_at DESC",
-                    (user_id,)
-                )
-                rows = cur.fetchall()
-                
-                return [
-                    Document(
-                        id=row[0],
-                        doc_id=row[1],
-                        filename=row[2],
-                        file_id="",  # Not available in old schema
-                        pages=row[3],
-                        chunks_indexed=row[4],
-                        status=row[5],
-                        user_id=row[6],
-                        created_at=row[7],
-                        updated_at=row[8]
-                    )
-                    for row in rows
-                ]
-            
->>>>>>> aac139c9
-        finally:
-            conn.close()
-    
-    def get_subscription_plan_by_id(self, plan_id: int) -> Optional[SubscriptionPlan]:
-        """Get subscription plan by ID"""
-        conn = self.get_connection()
-        cur = conn.cursor()
-        placeholder = self._get_placeholder()
-        
-        try:
-<<<<<<< HEAD
-            cur.execute("SELECT id, name, description, price_monthly, price_annual, storage_gb, project_limit, user_limit, action_limit, features, is_active, has_free_trial, trial_days, created_at FROM subscription_plans WHERE id = ?", (plan_id,))
-            row = cur.fetchone()
-            
-            if row:
-                features = []
-                if row[9]:
-                    try:
-                        features = json.loads(row[9])
-                    except:
-                        features = []
-                
-                return SubscriptionPlan(
-                    id=row[0], name=row[1], description=row[2], 
-                    price_monthly=float(row[3]), price_annual=float(row[4]),
-                    storage_gb=row[5], project_limit=row[6], user_limit=row[7],
-                    action_limit=row[8], features=features, is_active=bool(row[10]),
-                    has_free_trial=bool(row[11]), trial_days=row[12], created_at=row[13]
-                )
-            return None
-=======
-            if self.is_postgres:
-                # Use new schema with file_id
-                cur.execute("""
-                    SELECT id, doc_id, filename, file_id, pages, chunks_indexed, status, user_id, created_at, updated_at 
-                    FROM documents 
-                    ORDER BY created_at DESC
-                """)
-                rows = cur.fetchall()
-                
-                return [
-                    Document(
-                        id=row[0],
-                        doc_id=row[1],
-                        filename=row[2],
-                        file_id=row[3],
-                        pages=row[4],
-                        chunks_indexed=row[5],
-                        status=row[6],
-                        user_id=row[7],
-                        created_at=row[8],
-                        updated_at=row[9]
-                    )
-                    for row in rows
-                ]
-            else:
-                # Use old schema for backward compatibility
-                cur.execute("""
-                    SELECT id, doc_id, filename, pages, chunks_indexed, status, user_id, created_at, updated_at 
-                    FROM documents 
-                    ORDER BY created_at DESC
-                """)
-                rows = cur.fetchall()
-                
-                return [
-                    Document(
-                        id=row[0],
-                        doc_id=row[1],
-                        filename=row[2],
-                        file_id="",  # Not available in old schema
-                        pages=row[3],
-                        chunks_indexed=row[4],
-                        status=row[5],
-                        user_id=row[6],
-                        created_at=row[7],
-                        updated_at=row[8]
-                    )
-                    for row in rows
-                ]
-            
->>>>>>> aac139c9
-        finally:
-            conn.close()
-    
-    def get_subscription_plan_by_name(self, name: str) -> Optional[SubscriptionPlan]:
-        """Get subscription plan by name"""
-        conn = self.get_connection()
-        cur = conn.cursor()
-        placeholder = self._get_placeholder()
-        
-        try:
-            cur.execute("SELECT id, name, description, price_monthly, price_annual, storage_gb, project_limit, user_limit, action_limit, features, is_active, has_free_trial, trial_days, created_at FROM subscription_plans WHERE name = ?", (name,))
-            row = cur.fetchone()
-            
-            if row:
-                features = []
-                if row[9]:
-                    try:
-                        features = json.loads(row[9])
-                    except:
-                        features = []
-                
-                return SubscriptionPlan(
-                    id=row[0], name=row[1], description=row[2], 
-                    price_monthly=float(row[3]), price_annual=float(row[4]),
-                    storage_gb=row[5], project_limit=row[6], user_limit=row[7],
-                    action_limit=row[8], features=features, is_active=bool(row[10]),
-                    has_free_trial=bool(row[11]), trial_days=row[12], created_at=row[13]
-                )
-            return None
-        finally:
-            conn.close()
-    
-    def update_subscription_plan(self, plan_id: int, **kwargs) -> bool:
-        """Update subscription plan"""
-        conn = self.get_connection()
-        cur = conn.cursor()
-        placeholder = self._get_placeholder()
-        
-        try:
-            update_fields = []
-            params = []
-            
-            for key, value in kwargs.items():
-                if value is not None:
-                    if key == 'features' and isinstance(value, list):
-                        value = json.dumps(value)
-                    update_fields.append(f"{key} = ?")
-                    params.append(value)
-            
-            if not update_fields:
-                return False
-            
-            if self.use_rds:
-                update_fields.append("updated_at = CURRENT_TIMESTAMP")
-            else:
-                update_fields.append("updated_at = datetime('now')")
-            
-            params.append(plan_id)
-            query = f"UPDATE subscription_plans SET {', '.join(update_fields)} WHERE id = ?"
-            cur.execute(query, params)
-            conn.commit()
-            return cur.rowcount > 0
-        finally:
-            conn.close()
-    
-    def delete_subscription_plan(self, plan_id: int) -> bool:
-        """Delete subscription plan"""
-        conn = self.get_connection()
-        cur = conn.cursor()
-        placeholder = self._get_placeholder()
-        
-        try:
-            cur.execute(f"DELETE FROM subscription_plans WHERE id = {placeholder}", (plan_id,))
-            conn.commit()
-            return cur.rowcount > 0
-        finally:
-            conn.close()
-
-    # User storage methods
-    def create_user_storage(self, user_id: int) -> bool:
-        """Create user storage record"""
-        conn = self.get_connection()
-        cur = conn.cursor()
-        placeholder = self._get_placeholder()
-        
-        try:
-            cur.execute(
-                f"INSERT INTO user_storage (user_id, used_storage_mb) VALUES ({placeholder}, 0)",
-                (user_id,)
-            )
-            conn.commit()
-            return cur.rowcount > 0
-        except Exception as e:
-            return False
-        finally:
-            conn.close()
-    
-    def get_user_storage(self, user_id: int) -> Optional[UserStorage]:
-        """Get user storage"""
-        conn = self.get_connection()
-        cur = conn.cursor()
-        placeholder = self._get_placeholder()
-        
-        try:
-            cur.execute(
-                f"SELECT id, user_id, used_storage_mb, last_updated FROM user_storage WHERE user_id = {placeholder}",
-                (user_id,)
-            )
-            row = cur.fetchone()
-            
-            if row:
-                return UserStorage(
-                    id=row[0], user_id=row[1], used_storage_mb=row[2], last_updated=row[3]
-                )
-            return None
-        finally:
-            conn.close()
-    
-    def update_user_storage(self, user_id: int, used_storage_mb: int) -> bool:
-        """Update user storage"""
-        conn = self.get_connection()
-        cur = conn.cursor()
-        placeholder = self._get_placeholder()
-        
-        try:
-            if self.use_rds:
-                cur.execute(
-                    f"UPDATE user_storage SET used_storage_mb = {placeholder}, last_updated = CURRENT_TIMESTAMP WHERE user_id = {placeholder}",
-                    (used_storage_mb, user_id)
-                )
-            else:
-                cur.execute(
-                    f"UPDATE user_storage SET used_storage_mb = {placeholder}, last_updated = datetime('now') WHERE user_id = {placeholder}",
-                    (used_storage_mb, user_id)
-                )
-            conn.commit()
-            return cur.rowcount > 0
-        finally:
-            conn.close()
-
-    # Feedback methods
-    def create_feedback(self, user_id: int, email: str, ai_response: str, rating: str, project_name: str = None) -> int:
-        """Create feedback record"""
-        conn = self.get_connection()
-        cur = conn.cursor()
-        placeholder = self._get_placeholder()
-        
-        try:
-            cur.execute(
-                f"INSERT INTO feedback (user_id, email, ai_response, rating, project_name) VALUES ({placeholder}, {placeholder}, {placeholder}, {placeholder}, {placeholder})",
-                (user_id, email, ai_response, rating, project_name)
-            )
-            conn.commit()
-            
-            cur.execute(f"SELECT id FROM feedback WHERE user_id = {placeholder} ORDER BY created_at DESC LIMIT 1", (user_id,))
-            feedback = cur.fetchone()
-            return feedback[0] if feedback else None
-        finally:
-            conn.close()
-    
-    def get_all_feedback(self, page: int = 1, limit: int = 20, rating: str = None) -> List[Feedback]:
-        """Get all feedback with pagination"""
-        conn = self.get_connection()
-        cur = conn.cursor()
-        placeholder = self._get_placeholder()
-        
-        try:
-<<<<<<< HEAD
-            offset = (page - 1) * limit
-            query = "SELECT id, user_id, email, ai_response, rating, project_name, created_at FROM feedback"
-            params = []
-            
-            if rating:
-                query += f" WHERE rating = {placeholder}"
-                params.append(rating)
-            
-            query += f" ORDER BY created_at DESC LIMIT {placeholder} OFFSET {placeholder}"
-            params.extend([limit, offset])
-            
-            cur.execute(query, params)
-            rows = cur.fetchall()
-            
-            return [
-                Feedback(
-                    id=row[0], user_id=row[1], email=row[2], ai_response=row[3],
-                    rating=row[4], project_name=row[5], created_at=row[6]
-                )
-                for row in rows
-            ]
-=======
-            if self.is_postgres:
-                # Use new schema with file_id
-                cur.execute(f"""
-                    SELECT d.id, d.doc_id, d.filename, d.file_id, d.pages, d.chunks_indexed, d.status, d.user_id, d.created_at, d.updated_at 
-                    FROM documents d
-                    INNER JOIN project_documents pd ON d.doc_id = pd.doc_id
-                    WHERE pd.project_id = {placeholder}
-                    ORDER BY pd.created_at ASC
-                """, (project_id,))
-                rows = cur.fetchall()
-                
-                return [
-                    Document(
-                        id=row[0],
-                        doc_id=row[1],
-                        filename=row[2],
-                        file_id=row[3],
-                        pages=row[4],
-                        chunks_indexed=row[5],
-                        status=row[6],
-                        user_id=row[7],
-                        created_at=row[8],
-                        updated_at=row[9]
-                    )
-                    for row in rows
-                ]
-            else:
-                # Use old schema for backward compatibility
-                cur.execute(f"""
-                    SELECT d.id, d.doc_id, d.filename, d.pages, d.chunks_indexed, d.status, d.user_id, d.created_at, d.updated_at 
-                    FROM documents d
-                    INNER JOIN project_documents pd ON d.doc_id = pd.doc_id
-                    WHERE pd.project_id = {placeholder}
-                    ORDER BY pd.created_at ASC
-                """, (project_id,))
-                rows = cur.fetchall()
-                
-                return [
-                    Document(
-                        id=row[0],
-                        doc_id=row[1],
-                        filename=row[2],
-                        file_id="",  # Not available in old schema
-                        pages=row[3],
-                        chunks_indexed=row[4],
-                        status=row[5],
-                        user_id=row[6],
-                        created_at=row[7],
-                        updated_at=row[8]
-                    )
-                    for row in rows
-                ]
-            
->>>>>>> aac139c9
-        finally:
-            conn.close()
-    
-    def get_feedback_statistics(self) -> Dict[str, int]:
-        """Get feedback statistics"""
-        conn = self.get_connection()
-        cur = conn.cursor()
-        
-        try:
-            cur.execute("SELECT rating, COUNT(*) FROM feedback GROUP BY rating")
-            rows = cur.fetchall()
-            
-            stats = {'total': 0, 'positive': 0, 'negative': 0}
-            for row in rows:
-                stats[row[0]] = row[1]
-                stats['total'] += row[1]
-            
-            return stats
-        finally:
-            conn.close()
-
-    # AI model methods
-    def create_ai_model(self, name: str, provider: str, model_name: str, config: Dict[str, Any], is_active: bool = False) -> int:
-        """Create AI model record"""
-        conn = self.get_connection()
-        cur = conn.cursor()
-        placeholder = self._get_placeholder()
-        
-        try:
-            config_json = json.dumps(config) if config else "{}"
-            
-            cur.execute(
-                f"INSERT INTO ai_models (name, provider, model_name, is_active, config) VALUES ({placeholder}, {placeholder}, {placeholder}, {placeholder}, {placeholder})",
-                (name, provider, model_name, is_active, config_json)
-            )
-            conn.commit()
-            
-            cur.execute(f"SELECT id FROM ai_models WHERE name = {placeholder}", (name,))
-            model = cur.fetchone()
-            return model[0] if model else None
-        finally:
-            conn.close()
-    
-    def get_all_ai_models(self) -> List[AIModel]:
-        """Get all AI models"""
-        conn = self.get_connection()
-        cur = conn.cursor()
-        
-        try:
-            cur.execute("SELECT id, name, provider, model_name, is_active, config, created_at FROM ai_models ORDER BY created_at DESC")
-            rows = cur.fetchall()
-            
-            models = []
-            for row in rows:
-                config = {}
-                if row[5]:
-                    try:
-                        config = json.loads(row[5])
-                    except:
-                        config = {}
-                
-                models.append(AIModel(
-                    id=row[0], name=row[1], provider=row[2], model_name=row[3],
-                    is_active=bool(row[4]), config=config, created_at=row[6]
-                ))
-            return models
-        finally:
-            conn.close()
-    
-    def activate_ai_model(self, model_id: int) -> bool:
-        """Activate an AI model and deactivate others"""
-        conn = self.get_connection()
-        cur = conn.cursor()
-        placeholder = self._get_placeholder()
-        
-        try:
-            cur.execute(f"UPDATE ai_models SET is_active = FALSE")
-            cur.execute(f"UPDATE ai_models SET is_active = TRUE WHERE id = {placeholder}", (model_id,))
-            conn.commit()
-            return cur.rowcount > 0
-        finally:
-            conn.close()
-    
-    def get_active_ai_model(self) -> Optional[AIModel]:
-        """Get the active AI model"""
-        conn = self.get_connection()
-        cur = conn.cursor()
-        
-        try:
-            cur.execute("SELECT id, name, provider, model_name, is_active, config, created_at FROM ai_models WHERE is_active = TRUE LIMIT 1")
-            row = cur.fetchone()
-            
-            if row:
-                config = {}
-                if row[5]:
-                    try:
-                        config = json.loads(row[5])
-                    except:
-                        config = {}
-                
-                return AIModel(
-                    id=row[0], name=row[1], provider=row[2], model_name=row[3],
-                    is_active=bool(row[4]), config=config, created_at=row[6]
-                )
-            return None
-        finally:
-            conn.close()
-
-    # Recently viewed projects methods
-    def add_recently_viewed_project(self, user_id: int, project_id: str) -> bool:
-        """Add or update recently viewed project"""
-        conn = self.get_connection()
-        cur = conn.cursor()
-        placeholder = self._get_placeholder()
-        
-        try:
-            if self.use_rds:
-                cur.execute(f"""
-                    INSERT INTO recently_viewed_projects (user_id, project_id, view_count) 
-                    VALUES ({placeholder}, {placeholder}, 1)
-                    ON DUPLICATE KEY UPDATE view_count = view_count + 1, viewed_at = CURRENT_TIMESTAMP
-                """, (user_id, project_id))
-            else:
-                cur.execute(f"""
-                    INSERT OR REPLACE INTO recently_viewed_projects (user_id, project_id, view_count, viewed_at) 
-                    VALUES ({placeholder}, {placeholder}, 
-                    COALESCE((SELECT view_count FROM recently_viewed_projects WHERE user_id = {placeholder} AND project_id = {placeholder}), 0) + 1,
-                    CURRENT_TIMESTAMP)
-                """, (user_id, project_id, user_id, project_id))
-            
-            conn.commit()
-            return cur.rowcount > 0
-        finally:
-            conn.close()
-    
-    def get_recently_viewed_projects(self, user_id: int, limit: int = 10) -> List[RecentlyViewedProject]:
-        """Get user's recently viewed projects"""
-        conn = self.get_connection()
-        cur = conn.cursor()
-        placeholder = self._get_placeholder()
-        
-        try:
-            cur.execute(f"""
-                SELECT rvp.id, rvp.user_id, rvp.project_id, rvp.viewed_at, rvp.view_count, p.name as project_name
-                FROM recently_viewed_projects rvp
-                JOIN projects p ON rvp.project_id = p.project_id
-                WHERE rvp.user_id = {placeholder}
-                ORDER BY rvp.viewed_at DESC
-                LIMIT {placeholder}
-            """, (user_id, limit))
-            
-            rows = cur.fetchall()
-            
-            return [
-                RecentlyViewedProject(
-                    id=row[0], user_id=row[1], project_id=row[2], viewed_at=row[3],
-                    view_count=row[4], project_name=row[5] if len(row) > 5 else ""
-                )
-                for row in rows
-            ]
-        finally:
-            conn.close()
-
-    # User subscription methods
-    def create_user_subscription(self, user_id: int, plan_id: int, stripe_subscription_id: str = None,
-                               stripe_customer_id: str = None, interval: str = "monthly") -> int:
-        """Create user subscription"""
-        conn = self.get_connection()
-        cur = conn.cursor()
-        placeholder = self._get_placeholder()
-        
-        try:
-            # FIXED: Use backticks around interval in the query
-            cur.execute(f"""
-                INSERT INTO user_subscriptions (user_id, plan_id, stripe_subscription_id, stripe_customer_id, `interval`) 
-                VALUES ({placeholder}, {placeholder}, {placeholder}, {placeholder}, {placeholder})
-            """, (user_id, plan_id, stripe_subscription_id, stripe_customer_id, interval))
-            conn.commit()
-            
-            cur.execute(f"SELECT id FROM user_subscriptions WHERE user_id = {placeholder} ORDER BY created_at DESC LIMIT 1", (user_id,))
-            subscription = cur.fetchone()
-            return subscription[0] if subscription else None
-        finally:
-            conn.close()
-    
-    def get_user_subscription(self, user_id: int) -> Optional[UserSubscription]:
-        """Get user's active subscription"""
-        conn = self.get_connection()
-        cur = conn.cursor()
-        placeholder = self._get_placeholder()
-        
-        try:
-            # FIXED: Use backticks around interval in the query
-            cur.execute(f"""
-                SELECT us.id, us.user_id, us.plan_id, us.stripe_subscription_id, us.stripe_customer_id,
-                       us.current_period_start, us.current_period_end, us.status, us.`interval`, 
-                       us.auto_renew, us.is_active, us.created_at, us.updated_at
-                FROM user_subscriptions us
-                WHERE us.user_id = {placeholder} AND us.is_active = TRUE
-                ORDER BY us.created_at DESC
-                LIMIT 1
-            """, (user_id,))
-            
-            row = cur.fetchone()
-            if row:
-                return UserSubscription(
-                    id=row[0], user_id=row[1], plan_id=row[2], stripe_subscription_id=row[3],
-                    stripe_customer_id=row[4], current_period_start=row[5], current_period_end=row[6],
-                    status=row[7], interval=row[8], auto_renew=bool(row[9]), is_active=bool(row[10]),
-                    created_at=row[11], updated_at=row[12]
-                )
-            return None
-        finally:
-            conn.close()
-    
-    def get_user_subscription_by_stripe_id(self, stripe_subscription_id: str) -> Optional[UserSubscription]:
-        """Get user subscription by Stripe ID"""
-        conn = self.get_connection()
-        cur = conn.cursor()
-        placeholder = self._get_placeholder()
-        
-        try:
-            # FIXED: Use backticks around interval in the query
-            cur.execute(f"""
-                SELECT id, user_id, plan_id, stripe_subscription_id, stripe_customer_id,
-                       current_period_start, current_period_end, status, `interval`, 
-                       auto_renew, is_active, created_at, updated_at
-                FROM user_subscriptions 
-                WHERE stripe_subscription_id = {placeholder}
-            """, (stripe_subscription_id,))
-            
-            row = cur.fetchone()
-            if row:
-                return UserSubscription(
-                    id=row[0], user_id=row[1], plan_id=row[2], stripe_subscription_id=row[3],
-                    stripe_customer_id=row[4], current_period_start=row[5], current_period_end=row[6],
-                    status=row[7], interval=row[8], auto_renew=bool(row[9]), is_active=bool(row[10]),
-                    created_at=row[11], updated_at=row[12]
-                )
-            return None
-        finally:
-            conn.close()
-    
-    def update_user_subscription(self, subscription_id: int, **kwargs) -> bool:
-        """Update user subscription"""
-        conn = self.get_connection()
-        cur = conn.cursor()
-        placeholder = self._get_placeholder()
-        
-        try:
-            update_fields = []
-            params = []
-            
-            for key, value in kwargs.items():
-                if value is not None:
-                    # FIXED: Use backticks around interval if it's in the kwargs
-                    if key == 'interval':
-                        update_fields.append("`interval` = ?")
-                    else:
-                        update_fields.append(f"{key} = ?")
-                    params.append(value)
-            
-            if not update_fields:
-                return False
-            
-            if self.use_rds:
-<<<<<<< HEAD
-                update_fields.append("updated_at = CURRENT_TIMESTAMP")
-=======
                 if self.is_postgres:
                     # Check if email verification columns exist in PostgreSQL
                     cur.execute("""
@@ -3504,172 +1903,29 @@
                         print("Email verification columns added successfully")
                     else:
                         print("Email verification columns already exist in userdata table")
->>>>>>> aac139c9
             else:
-                update_fields.append("updated_at = datetime('now')")
-            
-            params.append(subscription_id)
-            query = f"UPDATE user_subscriptions SET {', '.join(update_fields)} WHERE id = ?"
-            cur.execute(query, params)
-            conn.commit()
-            return cur.rowcount > 0
-        finally:
-            conn.close()
+                cur.execute("PRAGMA table_info(userdata)")
+                columns = [row[1] for row in cur.fetchall()]
+                
+                if 'is_verified' not in columns:
+                    print("Adding email verification columns to userdata table (SQLite)...")
+                    cur.execute("ALTER TABLE userdata ADD COLUMN is_verified BOOLEAN DEFAULT 0")
+                    cur.execute("ALTER TABLE userdata ADD COLUMN verification_token VARCHAR(255)")
+                    cur.execute("ALTER TABLE userdata ADD COLUMN verification_token_expires DATETIME")
+                    cur.execute("UPDATE userdata SET is_verified = 1 WHERE google_id IS NOT NULL")
+                    conn.commit()
+                    print("Email verification columns added successfully")
+                else:
+                    print("Email verification columns already exist in userdata table")
+                    
+        except Exception as e:
+            print(f"Email verification schema migration error: {e}")
+            if conn:
+                conn.rollback()
+        finally:
+            if conn:
+                conn.close()
 
-    # Dashboard statistics methods
-    def get_total_users_count(self, status: str = None, search: str = None) -> int:
-        """Get total users count with optional filtering"""
-        conn = self.get_connection()
-        cur = conn.cursor()
-        placeholder = self._get_placeholder()
-        
-        try:
-            query = "SELECT COUNT(*) FROM userdata WHERE 1=1"
-            params = []
-            
-            if status:
-                query += f" AND is_active = {placeholder}"
-                params.append(status == "active")
-            
-            if search:
-                query += f" AND (email LIKE {placeholder} OR firstname LIKE {placeholder} OR lastname LIKE {placeholder})"
-                search_term = f"%{search}%"
-                params.extend([search_term, search_term, search_term])
-            
-            cur.execute(query, params)
-            return cur.fetchone()[0]
-        finally:
-            conn.close()
-    
-    def get_active_users_count(self) -> int:
-        """Get count of active users"""
-        conn = self.get_connection()
-        cur = conn.cursor()
-        
-        try:
-            cur.execute("SELECT COUNT(*) FROM userdata WHERE is_active = TRUE")
-            return cur.fetchone()[0]
-        finally:
-            conn.close()
-    
-    def get_total_feedback_count(self) -> int:
-        """Get total feedback count"""
-        conn = self.get_connection()
-        cur = conn.cursor()
-        
-        try:
-            cur.execute("SELECT COUNT(*) FROM feedback")
-            return cur.fetchone()[0]
-        finally:
-            conn.close()
-    
-    def get_recent_signups(self, days: int = 7) -> int:
-        """Get recent signups count"""
-        conn = self.get_connection()
-        cur = conn.cursor()
-        placeholder = self._get_placeholder()
-        
-        try:
-            if self.use_rds:
-                cur.execute(f"SELECT COUNT(*) FROM userdata WHERE created_at >= DATE_SUB(NOW(), INTERVAL {placeholder} DAY)", (days,))
-            else:
-                cur.execute(f"SELECT COUNT(*) FROM userdata WHERE created_at >= datetime('now', '-{placeholder} days')", (days,))
-            return cur.fetchone()[0]
-        finally:
-            conn.close()
-    
-    def get_total_storage_usage(self) -> int:
-        """Get total storage usage in MB"""
-        conn = self.get_connection()
-        cur = conn.cursor()
-        
-        try:
-            cur.execute("SELECT SUM(used_storage_mb) FROM user_storage")
-            result = cur.fetchone()[0]
-            return result if result else 0
-        finally:
-            conn.close()
-    
-    def get_subscriptions_expiring_soon(self, days: int) -> List[Dict]:
-        """Get subscriptions expiring soon"""
-        conn = self.get_connection()
-        cur = conn.cursor()
-        placeholder = self._get_placeholder()
-        
-        try:
-            if self.use_rds:
-                cur.execute(f"""
-                    SELECT us.id, u.email, sp.name, us.current_period_end 
-                    FROM user_subscriptions us
-                    JOIN userdata u ON us.user_id = u.id
-                    JOIN subscription_plans sp ON us.plan_id = sp.id
-                    WHERE us.is_active = TRUE 
-                    AND us.current_period_end BETWEEN NOW() AND DATE_ADD(NOW(), INTERVAL {placeholder} DAY)
-                """, (days,))
-            else:
-                cur.execute(f"""
-                    SELECT us.id, u.email, sp.name, us.current_period_end 
-                    FROM user_subscriptions us
-                    JOIN userdata u ON us.user_id = u.id
-                    JOIN subscription_plans sp ON us.plan_id = sp.id
-                    WHERE us.is_active = TRUE 
-                    AND us.current_period_end BETWEEN datetime('now') AND datetime('now', '+{placeholder} days')
-                """, (days,))
-            
-            rows = cur.fetchall()
-            return [
-                {
-                    "subscription_id": row[0],
-                    "user_email": row[1],
-                    "plan_name": row[2],
-                    "expiry_date": row[3]
-                }
-                for row in rows
-            ]
-        finally:
-            conn.close()
-    
-<<<<<<< HEAD
-    def get_recently_expired_subscriptions(self, days: int) -> List[Dict]:
-        """Get recently expired subscriptions"""
-        conn = self.get_connection()
-        cur = conn.cursor()
-        placeholder = self._get_placeholder()
-        
-        try:
-            if self.use_rds:
-                cur.execute(f"""
-                    SELECT us.id, u.email, sp.name, us.current_period_end 
-                    FROM user_subscriptions us
-                    JOIN userdata u ON us.user_id = u.id
-                    JOIN subscription_plans sp ON us.plan_id = sp.id
-                    WHERE us.is_active = TRUE 
-                    AND us.current_period_end BETWEEN DATE_SUB(NOW(), INTERVAL {placeholder} DAY) AND NOW()
-                """, (days,))
-            else:
-                cur.execute(f"""
-                    SELECT us.id, u.email, sp.name, us.current_period_end 
-                    FROM user_subscriptions us
-                    JOIN userdata u ON us.user_id = u.id
-                    JOIN subscription_plans sp ON us.plan_id = sp.id
-                    WHERE us.is_active = TRUE 
-                    AND us.current_period_end BETWEEN datetime('now', '-{placeholder} days') AND datetime('now')
-                """, (days,))
-            
-            rows = cur.fetchall()
-            return [
-                {
-                    "subscription_id": row[0],
-                    "user_email": row[1],
-                    "plan_name": row[2],
-                    "expiry_date": row[3]
-                }
-                for row in rows
-            ]
-        finally:
-            conn.close()
-
-=======
     def _migrate_session_schema(self):
         """Migrate existing tables to support enhanced session management"""
         conn = None
@@ -3815,8 +2071,995 @@
         finally:
             if conn:
                 conn.close()
-    
->>>>>>> aac139c9
+
+    # User management methods
+    def create_user(self, firstname: str, lastname: str, email: str, password: str, google_id: str = None) -> int:
+        """Create a new user"""
+        hashed_password = hashlib.sha256(password.encode()).hexdigest()
+        
+        conn = self.get_connection()
+        cur = conn.cursor()
+        placeholder = self._get_placeholder()
+        
+        try:
+            cur.execute(
+                f"INSERT INTO userdata (firstname, lastname, email, password, google_id) VALUES ({placeholder}, {placeholder}, {placeholder}, {placeholder}, {placeholder})",
+                (firstname, lastname, email, hashed_password, google_id)
+            )
+            conn.commit()
+            
+            cur.execute(f"SELECT id FROM userdata WHERE email = {placeholder}", (email,))
+            user = cur.fetchone()
+            return user[0] if user else None
+        finally:
+            conn.close()
+    
+    def get_user_by_email(self, email: str) -> Optional[User]:
+        """Get user by email"""
+        conn = self.get_connection()
+        cur = conn.cursor()
+        placeholder = self._get_placeholder()
+        
+        try:
+            cur.execute(
+                f"SELECT id, firstname, lastname, email, password, google_id, is_verified, verification_token, verification_token_expires, created_at, is_active, profile_image FROM userdata WHERE email = {placeholder}",
+                (email,)
+            )
+            row = cur.fetchone()
+            
+            if row:
+                return User(
+                    id=row[0], firstname=row[1], lastname=row[2], email=row[3], password=row[4],
+                    google_id=row[5], is_verified=bool(row[6]), verification_token=row[7],
+                    verification_token_expires=row[8], created_at=row[9], is_active=bool(row[10]),
+                    profile_image=row[11]
+                )
+            return None
+        finally:
+            conn.close()
+    
+    def get_user_by_id(self, user_id: int) -> Optional[User]:
+        """Get user by ID"""
+        conn = self.get_connection()
+        cur = conn.cursor()
+        placeholder = self._get_placeholder()
+        
+        try:
+            cur.execute(
+                f"SELECT id, firstname, lastname, email, password, google_id, is_verified, verification_token, verification_token_expires, created_at, is_active, profile_image FROM userdata WHERE id = {placeholder}",
+                (user_id,)
+            )
+            row = cur.fetchone()
+            
+            if row:
+                return User(
+                    id=row[0], firstname=row[1], lastname=row[2], email=row[3], password=row[4],
+                    google_id=row[5], is_verified=bool(row[6]), verification_token=row[7],
+                    verification_token_expires=row[8], created_at=row[9], is_active=bool(row[10]),
+                    profile_image=row[11]
+                )
+            return None
+        finally:
+            conn.close()
+    
+    def verify_user_credentials(self, email: str, password: str) -> Optional[User]:
+        """Verify user credentials"""
+        hashed_password = hashlib.sha256(password.encode()).hexdigest()
+        
+        conn = self.get_connection()
+        cur = conn.cursor()
+        placeholder = self._get_placeholder()
+        
+        try:
+            cur.execute(
+                f"SELECT id, firstname, lastname, email, password, google_id, is_verified, verification_token, verification_token_expires, created_at, is_active, profile_image FROM userdata WHERE email = {placeholder} AND password = {placeholder}",
+                (email, hashed_password)
+            )
+            row = cur.fetchone()
+            
+            if row:
+                return User(
+                    id=row[0], firstname=row[1], lastname=row[2], email=row[3], password=row[4],
+                    google_id=row[5], is_verified=bool(row[6]), verification_token=row[7],
+                    verification_token_expires=row[8], created_at=row[9], is_active=bool(row[10]),
+                    profile_image=row[11]
+                )
+            return None
+        finally:
+            conn.close()
+    
+    def update_user_google_id(self, user_id: int, google_id: str):
+        """Update user's Google ID"""
+        conn = self.get_connection()
+        cur = conn.cursor()
+        placeholder = self._get_placeholder()
+        
+        try:
+            cur.execute(f"UPDATE userdata SET google_id = {placeholder} WHERE id = {placeholder}", (google_id, user_id))
+            conn.commit()
+        finally:
+            conn.close()
+    
+    def update_user_profile(self, user_id: int, **kwargs) -> bool:
+        """Update user profile"""
+        conn = self.get_connection()
+        cur = conn.cursor()
+        placeholder = self._get_placeholder()
+        
+        try:
+            update_fields = []
+            params = []
+            
+            for key, value in kwargs.items():
+                if value is not None:
+                    update_fields.append(f"{key} = ?")
+                    params.append(value)
+            
+            if not update_fields:
+                return False
+            
+            params.append(user_id)
+            query = f"UPDATE userdata SET {', '.join(update_fields)} WHERE id = ?"
+            cur.execute(query, params)
+            conn.commit()
+            return cur.rowcount > 0
+        finally:
+            conn.close()
+    
+    def update_user_status(self, user_id: int, is_active: bool) -> bool:
+        """Update user active status"""
+        conn = self.get_connection()
+        cur = conn.cursor()
+        placeholder = self._get_placeholder()
+        
+        try:
+            cur.execute(
+                f"UPDATE userdata SET is_active = {placeholder} WHERE id = {placeholder}",
+                (is_active, user_id)
+            )
+            conn.commit()
+            return cur.rowcount > 0
+        finally:
+            conn.close()
+    
+    def delete_user(self, user_id: int) -> bool:
+        """Delete a user and all their data"""
+        conn = self.get_connection()
+        cur = conn.cursor()
+        placeholder = self._get_placeholder()
+        
+        try:
+            cur.execute(f"DELETE FROM userdata WHERE id = {placeholder}", (user_id,))
+            conn.commit()
+            return cur.rowcount > 0
+        finally:
+            conn.close()
+    
+    def get_all_users(self) -> List[User]:
+        """Get all users in the system"""
+        conn = self.get_connection()
+        cur = conn.cursor()
+        
+        try:
+            cur.execute("""
+                SELECT id, firstname, lastname, email, password, google_id, is_verified, 
+                       verification_token, verification_token_expires, created_at, is_active, profile_image 
+                FROM userdata 
+                ORDER BY created_at DESC
+            """)
+            rows = cur.fetchall()
+            
+            return [
+                User(
+                    id=row[0], firstname=row[1], lastname=row[2], email=row[3], password=row[4],
+                    google_id=row[5], is_verified=bool(row[6]), verification_token=row[7],
+                    verification_token_expires=row[8], created_at=row[9], is_active=bool(row[10]),
+                    profile_image=row[11]
+                )
+                for row in rows
+            ]
+        finally:
+            conn.close()
+
+    # Admin management methods
+    def create_admin_user(self, username: str, email: str, password: str, is_super_admin: bool = False) -> int:
+        """Create a new admin user"""
+        hashed_password = hashlib.sha256(password.encode()).hexdigest()
+        
+        conn = self.get_connection()
+        cur = conn.cursor()
+        placeholder = self._get_placeholder()
+        
+        try:
+            cur.execute(
+                f"INSERT INTO admin_users (username, email, password, is_super_admin) VALUES ({placeholder}, {placeholder}, {placeholder}, {placeholder})",
+                (username, email, hashed_password, is_super_admin)
+            )
+            conn.commit()
+            
+            cur.execute(f"SELECT id FROM admin_users WHERE email = {placeholder}", (email,))
+            admin = cur.fetchone()
+            return admin[0] if admin else None
+        finally:
+            conn.close()
+    
+    def get_admin_by_email(self, email: str) -> Optional[AdminUser]:
+        """Get admin by email"""
+        conn = self.get_connection()
+        cur = conn.cursor()
+        placeholder = self._get_placeholder()
+        
+        try:
+            cur.execute(
+                f"SELECT id, username, email, password, is_super_admin, created_at, last_login FROM admin_users WHERE email = {placeholder}",
+                (email,)
+            )
+            row = cur.fetchone()
+            
+            if row:
+                return AdminUser(
+                    id=row[0], username=row[1], email=row[2], password=row[3],
+                    is_super_admin=bool(row[4]), created_at=row[5], last_login=row[6]
+                )
+            return None
+        finally:
+            conn.close()
+    
+    def verify_admin_credentials(self, email: str, password: str) -> Optional[AdminUser]:
+        """Verify admin credentials"""
+        hashed_password = hashlib.sha256(password.encode()).hexdigest()
+        
+        conn = self.get_connection()
+        cur = conn.cursor()
+        placeholder = self._get_placeholder()
+        
+        try:
+            cur.execute(
+                f"SELECT id, username, email, password, is_super_admin, created_at, last_login FROM admin_users WHERE email = {placeholder} AND password = {placeholder}",
+                (email, hashed_password)
+            )
+            row = cur.fetchone()
+            
+            if row:
+                return AdminUser(
+                    id=row[0], username=row[1], email=row[2], password=row[3],
+                    is_super_admin=bool(row[4]), created_at=row[5], last_login=row[6]
+                )
+            return None
+        finally:
+            conn.close()
+    
+    def update_admin_last_login(self, admin_id: int):
+        """Update admin last login timestamp"""
+        conn = self.get_connection()
+        cur = conn.cursor()
+        placeholder = self._get_placeholder()
+        
+        try:
+            if self.use_rds:
+                cur.execute(f"UPDATE admin_users SET last_login = CURRENT_TIMESTAMP WHERE id = {placeholder}", (admin_id,))
+            else:
+                cur.execute(f"UPDATE admin_users SET last_login = datetime('now') WHERE id = {placeholder}", (admin_id,))
+            conn.commit()
+        finally:
+            conn.close()
+    
+    def get_super_admins(self) -> List[AdminUser]:
+        """Get all super admins"""
+        conn = self.get_connection()
+        cur = conn.cursor()
+        
+        try:
+            cur.execute("SELECT id, username, email, password, is_super_admin, created_at, last_login FROM admin_users WHERE is_super_admin = TRUE")
+            rows = cur.fetchall()
+            
+            return [
+                AdminUser(
+                    id=row[0], username=row[1], email=row[2], password=row[3],
+                    is_super_admin=bool(row[4]), created_at=row[5], last_login=row[6]
+                )
+                for row in rows
+            ]
+        finally:
+            conn.close()
+
+    # Subscription plan methods
+    def create_subscription_plan(self, name: str, description: str, price_monthly: float, price_annual: float,
+                               storage_gb: int, project_limit: int, user_limit: int, action_limit: int,
+                               features: List[str], has_free_trial: bool, trial_days: int) -> int:
+        """Create a new subscription plan"""
+        conn = self.get_connection()
+        cur = conn.cursor()
+        placeholder = self._get_placeholder()
+        
+        try:
+            features_json = json.dumps(features) if features else "[]"
+            
+            cur.execute(
+                f"INSERT INTO subscription_plans (name, description, price_monthly, price_annual, storage_gb, project_limit, user_limit, action_limit, features, has_free_trial, trial_days) VALUES ({placeholder}, {placeholder}, {placeholder}, {placeholder}, {placeholder}, {placeholder}, {placeholder}, {placeholder}, {placeholder}, {placeholder}, {placeholder})",
+                (name, description, price_monthly, price_annual, storage_gb, project_limit, user_limit, action_limit, features_json, has_free_trial, trial_days)
+            )
+            conn.commit()
+            
+            cur.execute(f"SELECT id FROM subscription_plans WHERE name = {placeholder}", (name,))
+            plan = cur.fetchone()
+            return plan[0] if plan else None
+        finally:
+            conn.close()
+    
+    def get_all_subscription_plans(self) -> List[SubscriptionPlan]:
+        """Get all subscription plans"""
+        conn = self.get_connection()
+        cur = conn.cursor()
+        
+        try:
+            cur.execute("SELECT id, name, description, price_monthly, price_annual, storage_gb, project_limit, user_limit, action_limit, features, is_active, has_free_trial, trial_days, created_at FROM subscription_plans ORDER BY price_monthly ASC")
+            rows = cur.fetchall()
+            
+            plans = []
+            for row in rows:
+                features = []
+                if row[9]:
+                    try:
+                        features = json.loads(row[9])
+                    except:
+                        features = []
+                
+                plans.append(SubscriptionPlan(
+                    id=row[0], name=row[1], description=row[2], 
+                    price_monthly=float(row[3]), price_annual=float(row[4]),
+                    storage_gb=row[5], project_limit=row[6], user_limit=row[7],
+                    action_limit=row[8], features=features, is_active=bool(row[10]),
+                    has_free_trial=bool(row[11]), trial_days=row[12], created_at=row[13]
+                ))
+            return plans
+        finally:
+            conn.close()
+    
+    def get_subscription_plan_by_id(self, plan_id: int) -> Optional[SubscriptionPlan]:
+        """Get subscription plan by ID"""
+        conn = self.get_connection()
+        cur = conn.cursor()
+        placeholder = self._get_placeholder()
+        
+        try:
+            cur.execute("SELECT id, name, description, price_monthly, price_annual, storage_gb, project_limit, user_limit, action_limit, features, is_active, has_free_trial, trial_days, created_at FROM subscription_plans WHERE id = ?", (plan_id,))
+            row = cur.fetchone()
+            
+            if row:
+                features = []
+                if row[9]:
+                    try:
+                        features = json.loads(row[9])
+                    except:
+                        features = []
+                
+                return SubscriptionPlan(
+                    id=row[0], name=row[1], description=row[2], 
+                    price_monthly=float(row[3]), price_annual=float(row[4]),
+                    storage_gb=row[5], project_limit=row[6], user_limit=row[7],
+                    action_limit=row[8], features=features, is_active=bool(row[10]),
+                    has_free_trial=bool(row[11]), trial_days=row[12], created_at=row[13]
+                )
+            return None
+        finally:
+            conn.close()
+    
+    def get_subscription_plan_by_name(self, name: str) -> Optional[SubscriptionPlan]:
+        """Get subscription plan by name"""
+        conn = self.get_connection()
+        cur = conn.cursor()
+        placeholder = self._get_placeholder()
+        
+        try:
+            cur.execute("SELECT id, name, description, price_monthly, price_annual, storage_gb, project_limit, user_limit, action_limit, features, is_active, has_free_trial, trial_days, created_at FROM subscription_plans WHERE name = ?", (name,))
+            row = cur.fetchone()
+            
+            if row:
+                features = []
+                if row[9]:
+                    try:
+                        features = json.loads(row[9])
+                    except:
+                        features = []
+                
+                return SubscriptionPlan(
+                    id=row[0], name=row[1], description=row[2], 
+                    price_monthly=float(row[3]), price_annual=float(row[4]),
+                    storage_gb=row[5], project_limit=row[6], user_limit=row[7],
+                    action_limit=row[8], features=features, is_active=bool(row[10]),
+                    has_free_trial=bool(row[11]), trial_days=row[12], created_at=row[13]
+                )
+            return None
+        finally:
+            conn.close()
+    
+    def update_subscription_plan(self, plan_id: int, **kwargs) -> bool:
+        """Update subscription plan"""
+        conn = self.get_connection()
+        cur = conn.cursor()
+        placeholder = self._get_placeholder()
+        
+        try:
+            update_fields = []
+            params = []
+            
+            for key, value in kwargs.items():
+                if value is not None:
+                    if key == 'features' and isinstance(value, list):
+                        value = json.dumps(value)
+                    update_fields.append(f"{key} = ?")
+                    params.append(value)
+            
+            if not update_fields:
+                return False
+            
+            if self.use_rds:
+                update_fields.append("updated_at = CURRENT_TIMESTAMP")
+            else:
+                update_fields.append("updated_at = datetime('now')")
+            
+            params.append(plan_id)
+            query = f"UPDATE subscription_plans SET {', '.join(update_fields)} WHERE id = ?"
+            cur.execute(query, params)
+            conn.commit()
+            return cur.rowcount > 0
+        finally:
+            conn.close()
+    
+    def delete_subscription_plan(self, plan_id: int) -> bool:
+        """Delete subscription plan"""
+        conn = self.get_connection()
+        cur = conn.cursor()
+        placeholder = self._get_placeholder()
+        
+        try:
+            cur.execute(f"DELETE FROM subscription_plans WHERE id = {placeholder}", (plan_id,))
+            conn.commit()
+            return cur.rowcount > 0
+        finally:
+            conn.close()
+
+    # User storage methods
+    def create_user_storage(self, user_id: int) -> bool:
+        """Create user storage record"""
+        conn = self.get_connection()
+        cur = conn.cursor()
+        placeholder = self._get_placeholder()
+        
+        try:
+            cur.execute(
+                f"INSERT INTO user_storage (user_id, used_storage_mb) VALUES ({placeholder}, 0)",
+                (user_id,)
+            )
+            conn.commit()
+            return cur.rowcount > 0
+        except Exception as e:
+            return False
+        finally:
+            conn.close()
+    
+    def get_user_storage(self, user_id: int) -> Optional[UserStorage]:
+        """Get user storage"""
+        conn = self.get_connection()
+        cur = conn.cursor()
+        placeholder = self._get_placeholder()
+        
+        try:
+            cur.execute(
+                f"SELECT id, user_id, used_storage_mb, last_updated FROM user_storage WHERE user_id = {placeholder}",
+                (user_id,)
+            )
+            row = cur.fetchone()
+            
+            if row:
+                return UserStorage(
+                    id=row[0], user_id=row[1], used_storage_mb=row[2], last_updated=row[3]
+                )
+            return None
+        finally:
+            conn.close()
+    
+    def update_user_storage(self, user_id: int, used_storage_mb: int) -> bool:
+        """Update user storage"""
+        conn = self.get_connection()
+        cur = conn.cursor()
+        placeholder = self._get_placeholder()
+        
+        try:
+            if self.use_rds:
+                cur.execute(
+                    f"UPDATE user_storage SET used_storage_mb = {placeholder}, last_updated = CURRENT_TIMESTAMP WHERE user_id = {placeholder}",
+                    (used_storage_mb, user_id)
+                )
+            else:
+                cur.execute(
+                    f"UPDATE user_storage SET used_storage_mb = {placeholder}, last_updated = datetime('now') WHERE user_id = {placeholder}",
+                    (used_storage_mb, user_id)
+                )
+            conn.commit()
+            return cur.rowcount > 0
+        finally:
+            conn.close()
+
+    # Feedback methods
+    def create_feedback(self, user_id: int, email: str, ai_response: str, rating: str, project_name: str = None) -> int:
+        """Create feedback record"""
+        conn = self.get_connection()
+        cur = conn.cursor()
+        placeholder = self._get_placeholder()
+        
+        try:
+            cur.execute(
+                f"INSERT INTO feedback (user_id, email, ai_response, rating, project_name) VALUES ({placeholder}, {placeholder}, {placeholder}, {placeholder}, {placeholder})",
+                (user_id, email, ai_response, rating, project_name)
+            )
+            conn.commit()
+            
+            cur.execute(f"SELECT id FROM feedback WHERE user_id = {placeholder} ORDER BY created_at DESC LIMIT 1", (user_id,))
+            feedback = cur.fetchone()
+            return feedback[0] if feedback else None
+        finally:
+            conn.close()
+    
+    def get_all_feedback(self, page: int = 1, limit: int = 20, rating: str = None) -> List[Feedback]:
+        """Get all feedback with pagination"""
+        conn = self.get_connection()
+        cur = conn.cursor()
+        placeholder = self._get_placeholder()
+        
+        try:
+            offset = (page - 1) * limit
+            query = "SELECT id, user_id, email, ai_response, rating, project_name, created_at FROM feedback"
+            params = []
+            
+            if rating:
+                query += f" WHERE rating = {placeholder}"
+                params.append(rating)
+            
+            query += f" ORDER BY created_at DESC LIMIT {placeholder} OFFSET {placeholder}"
+            params.extend([limit, offset])
+            
+            cur.execute(query, params)
+            rows = cur.fetchall()
+            
+            return [
+                Feedback(
+                    id=row[0], user_id=row[1], email=row[2], ai_response=row[3],
+                    rating=row[4], project_name=row[5], created_at=row[6]
+                )
+                for row in rows
+            ]
+        finally:
+            conn.close()
+    
+    def get_feedback_statistics(self) -> Dict[str, int]:
+        """Get feedback statistics"""
+        conn = self.get_connection()
+        cur = conn.cursor()
+        
+        try:
+            cur.execute("SELECT rating, COUNT(*) FROM feedback GROUP BY rating")
+            rows = cur.fetchall()
+            
+            stats = {'total': 0, 'positive': 0, 'negative': 0}
+            for row in rows:
+                stats[row[0]] = row[1]
+                stats['total'] += row[1]
+            
+            return stats
+        finally:
+            conn.close()
+
+    # AI model methods
+    def create_ai_model(self, name: str, provider: str, model_name: str, config: Dict[str, Any], is_active: bool = False) -> int:
+        """Create AI model record"""
+        conn = self.get_connection()
+        cur = conn.cursor()
+        placeholder = self._get_placeholder()
+        
+        try:
+            config_json = json.dumps(config) if config else "{}"
+            
+            cur.execute(
+                f"INSERT INTO ai_models (name, provider, model_name, is_active, config) VALUES ({placeholder}, {placeholder}, {placeholder}, {placeholder}, {placeholder})",
+                (name, provider, model_name, is_active, config_json)
+            )
+            conn.commit()
+            
+            cur.execute(f"SELECT id FROM ai_models WHERE name = {placeholder}", (name,))
+            model = cur.fetchone()
+            return model[0] if model else None
+        finally:
+            conn.close()
+    
+    def get_all_ai_models(self) -> List[AIModel]:
+        """Get all AI models"""
+        conn = self.get_connection()
+        cur = conn.cursor()
+        
+        try:
+            cur.execute("SELECT id, name, provider, model_name, is_active, config, created_at FROM ai_models ORDER BY created_at DESC")
+            rows = cur.fetchall()
+            
+            models = []
+            for row in rows:
+                config = {}
+                if row[5]:
+                    try:
+                        config = json.loads(row[5])
+                    except:
+                        config = {}
+                
+                models.append(AIModel(
+                    id=row[0], name=row[1], provider=row[2], model_name=row[3],
+                    is_active=bool(row[4]), config=config, created_at=row[6]
+                ))
+            return models
+        finally:
+            conn.close()
+    
+    def activate_ai_model(self, model_id: int) -> bool:
+        """Activate an AI model and deactivate others"""
+        conn = self.get_connection()
+        cur = conn.cursor()
+        placeholder = self._get_placeholder()
+        
+        try:
+            cur.execute(f"UPDATE ai_models SET is_active = FALSE")
+            cur.execute(f"UPDATE ai_models SET is_active = TRUE WHERE id = {placeholder}", (model_id,))
+            conn.commit()
+            return cur.rowcount > 0
+        finally:
+            conn.close()
+    
+    def get_active_ai_model(self) -> Optional[AIModel]:
+        """Get the active AI model"""
+        conn = self.get_connection()
+        cur = conn.cursor()
+        
+        try:
+            cur.execute("SELECT id, name, provider, model_name, is_active, config, created_at FROM ai_models WHERE is_active = TRUE LIMIT 1")
+            row = cur.fetchone()
+            
+            if row:
+                config = {}
+                if row[5]:
+                    try:
+                        config = json.loads(row[5])
+                    except:
+                        config = {}
+                
+                return AIModel(
+                    id=row[0], name=row[1], provider=row[2], model_name=row[3],
+                    is_active=bool(row[4]), config=config, created_at=row[6]
+                )
+            return None
+        finally:
+            conn.close()
+
+    # Recently viewed projects methods
+    def add_recently_viewed_project(self, user_id: int, project_id: str) -> bool:
+        """Add or update recently viewed project"""
+        conn = self.get_connection()
+        cur = conn.cursor()
+        placeholder = self._get_placeholder()
+        
+        try:
+            if self.use_rds:
+                cur.execute(f"""
+                    INSERT INTO recently_viewed_projects (user_id, project_id, view_count) 
+                    VALUES ({placeholder}, {placeholder}, 1)
+                    ON DUPLICATE KEY UPDATE view_count = view_count + 1, viewed_at = CURRENT_TIMESTAMP
+                """, (user_id, project_id))
+            else:
+                cur.execute(f"""
+                    INSERT OR REPLACE INTO recently_viewed_projects (user_id, project_id, view_count, viewed_at) 
+                    VALUES ({placeholder}, {placeholder}, 
+                    COALESCE((SELECT view_count FROM recently_viewed_projects WHERE user_id = {placeholder} AND project_id = {placeholder}), 0) + 1,
+                    CURRENT_TIMESTAMP)
+                """, (user_id, project_id, user_id, project_id))
+            
+            conn.commit()
+            return cur.rowcount > 0
+        finally:
+            conn.close()
+    
+    def get_recently_viewed_projects(self, user_id: int, limit: int = 10) -> List[RecentlyViewedProject]:
+        """Get user's recently viewed projects"""
+        conn = self.get_connection()
+        cur = conn.cursor()
+        placeholder = self._get_placeholder()
+        
+        try:
+            cur.execute(f"""
+                SELECT rvp.id, rvp.user_id, rvp.project_id, rvp.viewed_at, rvp.view_count, p.name as project_name
+                FROM recently_viewed_projects rvp
+                JOIN projects p ON rvp.project_id = p.project_id
+                WHERE rvp.user_id = {placeholder}
+                ORDER BY rvp.viewed_at DESC
+                LIMIT {placeholder}
+            """, (user_id, limit))
+            
+            rows = cur.fetchall()
+            
+            return [
+                RecentlyViewedProject(
+                    id=row[0], user_id=row[1], project_id=row[2], viewed_at=row[3],
+                    view_count=row[4], project_name=row[5] if len(row) > 5 else ""
+                )
+                for row in rows
+            ]
+        finally:
+            conn.close()
+
+    # User subscription methods
+    def create_user_subscription(self, user_id: int, plan_id: int, stripe_subscription_id: str = None,
+                               stripe_customer_id: str = None, interval: str = "monthly") -> int:
+        """Create user subscription"""
+        conn = self.get_connection()
+        cur = conn.cursor()
+        placeholder = self._get_placeholder()
+        
+        try:
+            # FIXED: Use backticks around interval in the query
+            cur.execute(f"""
+                INSERT INTO user_subscriptions (user_id, plan_id, stripe_subscription_id, stripe_customer_id, `interval`) 
+                VALUES ({placeholder}, {placeholder}, {placeholder}, {placeholder}, {placeholder})
+            """, (user_id, plan_id, stripe_subscription_id, stripe_customer_id, interval))
+            conn.commit()
+            
+            cur.execute(f"SELECT id FROM user_subscriptions WHERE user_id = {placeholder} ORDER BY created_at DESC LIMIT 1", (user_id,))
+            subscription = cur.fetchone()
+            return subscription[0] if subscription else None
+        finally:
+            conn.close()
+    
+    def get_user_subscription(self, user_id: int) -> Optional[UserSubscription]:
+        """Get user's active subscription"""
+        conn = self.get_connection()
+        cur = conn.cursor()
+        placeholder = self._get_placeholder()
+        
+        try:
+            # FIXED: Use backticks around interval in the query
+            cur.execute(f"""
+                SELECT us.id, us.user_id, us.plan_id, us.stripe_subscription_id, us.stripe_customer_id,
+                       us.current_period_start, us.current_period_end, us.status, us.`interval`, 
+                       us.auto_renew, us.is_active, us.created_at, us.updated_at
+                FROM user_subscriptions us
+                WHERE us.user_id = {placeholder} AND us.is_active = TRUE
+                ORDER BY us.created_at DESC
+                LIMIT 1
+            """, (user_id,))
+            
+            row = cur.fetchone()
+            if row:
+                return UserSubscription(
+                    id=row[0], user_id=row[1], plan_id=row[2], stripe_subscription_id=row[3],
+                    stripe_customer_id=row[4], current_period_start=row[5], current_period_end=row[6],
+                    status=row[7], interval=row[8], auto_renew=bool(row[9]), is_active=bool(row[10]),
+                    created_at=row[11], updated_at=row[12]
+                )
+            return None
+        finally:
+            conn.close()
+    
+    def get_user_subscription_by_stripe_id(self, stripe_subscription_id: str) -> Optional[UserSubscription]:
+        """Get user subscription by Stripe ID"""
+        conn = self.get_connection()
+        cur = conn.cursor()
+        placeholder = self._get_placeholder()
+        
+        try:
+            # FIXED: Use backticks around interval in the query
+            cur.execute(f"""
+                SELECT id, user_id, plan_id, stripe_subscription_id, stripe_customer_id,
+                       current_period_start, current_period_end, status, `interval`, 
+                       auto_renew, is_active, created_at, updated_at
+                FROM user_subscriptions 
+                WHERE stripe_subscription_id = {placeholder}
+            """, (stripe_subscription_id,))
+            
+            row = cur.fetchone()
+            if row:
+                return UserSubscription(
+                    id=row[0], user_id=row[1], plan_id=row[2], stripe_subscription_id=row[3],
+                    stripe_customer_id=row[4], current_period_start=row[5], current_period_end=row[6],
+                    status=row[7], interval=row[8], auto_renew=bool(row[9]), is_active=bool(row[10]),
+                    created_at=row[11], updated_at=row[12]
+                )
+            return None
+        finally:
+            conn.close()
+    
+    def update_user_subscription(self, subscription_id: int, **kwargs) -> bool:
+        """Update user subscription"""
+        conn = self.get_connection()
+        cur = conn.cursor()
+        placeholder = self._get_placeholder()
+        
+        try:
+            update_fields = []
+            params = []
+            
+            for key, value in kwargs.items():
+                if value is not None:
+                    # FIXED: Use backticks around interval if it's in the kwargs
+                    if key == 'interval':
+                        update_fields.append("`interval` = ?")
+                    else:
+                        update_fields.append(f"{key} = ?")
+                    params.append(value)
+            
+            if not update_fields:
+                return False
+            
+            if self.use_rds:
+                update_fields.append("updated_at = CURRENT_TIMESTAMP")
+            else:
+                update_fields.append("updated_at = datetime('now')")
+            
+            params.append(subscription_id)
+            query = f"UPDATE user_subscriptions SET {', '.join(update_fields)} WHERE id = ?"
+            cur.execute(query, params)
+            conn.commit()
+            return cur.rowcount > 0
+        finally:
+            conn.close()
+
+    # Dashboard statistics methods
+    def get_total_users_count(self, status: str = None, search: str = None) -> int:
+        """Get total users count with optional filtering"""
+        conn = self.get_connection()
+        cur = conn.cursor()
+        placeholder = self._get_placeholder()
+        
+        try:
+            query = "SELECT COUNT(*) FROM userdata WHERE 1=1"
+            params = []
+            
+            if status:
+                query += f" AND is_active = {placeholder}"
+                params.append(status == "active")
+            
+            if search:
+                query += f" AND (email LIKE {placeholder} OR firstname LIKE {placeholder} OR lastname LIKE {placeholder})"
+                search_term = f"%{search}%"
+                params.extend([search_term, search_term, search_term])
+            
+            cur.execute(query, params)
+            return cur.fetchone()[0]
+        finally:
+            conn.close()
+    
+    def get_active_users_count(self) -> int:
+        """Get count of active users"""
+        conn = self.get_connection()
+        cur = conn.cursor()
+        
+        try:
+            cur.execute("SELECT COUNT(*) FROM userdata WHERE is_active = TRUE")
+            return cur.fetchone()[0]
+        finally:
+            conn.close()
+    
+    def get_total_feedback_count(self) -> int:
+        """Get total feedback count"""
+        conn = self.get_connection()
+        cur = conn.cursor()
+        
+        try:
+            cur.execute("SELECT COUNT(*) FROM feedback")
+            return cur.fetchone()[0]
+        finally:
+            conn.close()
+    
+    def get_recent_signups(self, days: int = 7) -> int:
+        """Get recent signups count"""
+        conn = self.get_connection()
+        cur = conn.cursor()
+        placeholder = self._get_placeholder()
+        
+        try:
+            if self.use_rds:
+                cur.execute(f"SELECT COUNT(*) FROM userdata WHERE created_at >= DATE_SUB(NOW(), INTERVAL {placeholder} DAY)", (days,))
+            else:
+                cur.execute(f"SELECT COUNT(*) FROM userdata WHERE created_at >= datetime('now', '-{placeholder} days')", (days,))
+            return cur.fetchone()[0]
+        finally:
+            conn.close()
+    
+    def get_total_storage_usage(self) -> int:
+        """Get total storage usage in MB"""
+        conn = self.get_connection()
+        cur = conn.cursor()
+        
+        try:
+            cur.execute("SELECT SUM(used_storage_mb) FROM user_storage")
+            result = cur.fetchone()[0]
+            return result if result else 0
+        finally:
+            conn.close()
+    
+    def get_subscriptions_expiring_soon(self, days: int) -> List[Dict]:
+        """Get subscriptions expiring soon"""
+        conn = self.get_connection()
+        cur = conn.cursor()
+        placeholder = self._get_placeholder()
+        
+        try:
+            if self.use_rds:
+                cur.execute(f"""
+                    SELECT us.id, u.email, sp.name, us.current_period_end 
+                    FROM user_subscriptions us
+                    JOIN userdata u ON us.user_id = u.id
+                    JOIN subscription_plans sp ON us.plan_id = sp.id
+                    WHERE us.is_active = TRUE 
+                    AND us.current_period_end BETWEEN NOW() AND DATE_ADD(NOW(), INTERVAL {placeholder} DAY)
+                """, (days,))
+            else:
+                cur.execute(f"""
+                    SELECT us.id, u.email, sp.name, us.current_period_end 
+                    FROM user_subscriptions us
+                    JOIN userdata u ON us.user_id = u.id
+                    JOIN subscription_plans sp ON us.plan_id = sp.id
+                    WHERE us.is_active = TRUE 
+                    AND us.current_period_end BETWEEN datetime('now') AND datetime('now', '+{placeholder} days')
+                """, (days,))
+            
+            rows = cur.fetchall()
+            return [
+                {
+                    "subscription_id": row[0],
+                    "user_email": row[1],
+                    "plan_name": row[2],
+                    "expiry_date": row[3]
+                }
+                for row in rows
+            ]
+        finally:
+            conn.close()
+    
+    def get_recently_expired_subscriptions(self, days: int) -> List[Dict]:
+        """Get recently expired subscriptions"""
+        conn = self.get_connection()
+        cur = conn.cursor()
+        placeholder = self._get_placeholder()
+        
+        try:
+            if self.use_rds:
+                cur.execute(f"""
+                    SELECT us.id, u.email, sp.name, us.current_period_end 
+                    FROM user_subscriptions us
+                    JOIN userdata u ON us.user_id = u.id
+                    JOIN subscription_plans sp ON us.plan_id = sp.id
+                    WHERE us.is_active = TRUE 
+                    AND us.current_period_end BETWEEN DATE_SUB(NOW(), INTERVAL {placeholder} DAY) AND NOW()
+                """, (days,))
+            else:
+                cur.execute(f"""
+                    SELECT us.id, u.email, sp.name, us.current_period_end 
+                    FROM user_subscriptions us
+                    JOIN userdata u ON us.user_id = u.id
+                    JOIN subscription_plans sp ON us.plan_id = sp.id
+                    WHERE us.is_active = TRUE 
+                    AND us.current_period_end BETWEEN datetime('now', '-{placeholder} days') AND datetime('now')
+                """, (days,))
+            
+            rows = cur.fetchall()
+            return [
+                {
+                    "subscription_id": row[0],
+                    "user_email": row[1],
+                    "plan_name": row[2],
+                    "expiry_date": row[3]
+                }
+                for row in rows
+            ]
+        finally:
+            conn.close()
+
     # Email verification methods
     def create_verification_token(self, user_id: int, token: str, expires_at: datetime) -> bool:
         """Create or update verification token for user"""
@@ -3892,19 +3135,23 @@
         finally:
             conn.close()
 
-    # Existing methods for documents, projects, chat, etc.
-    def add_chat_message(self, user_id: int, session_id: str, role: str, message: str):
-        """Add a chat message to history"""
-        conn = self.get_connection()
-        cur = conn.cursor()
-        placeholder = self._get_placeholder()
-        
-        try:
-            cur.execute(
-                f"INSERT INTO chathistory (user_id, session_id, role, message) VALUES ({placeholder}, {placeholder}, {placeholder}, {placeholder})",
-                (user_id, session_id, role, message)
-            )
-            conn.commit()
+    # Chat and session management methods
+    def add_chat_message(self, user_id: int, session_id: str, role: str, message: str, context_type: str = None, context_id: str = None):
+        """Add a chat message to history with optional context information"""
+        conn = self.get_connection()
+        cur = conn.cursor()
+        placeholder = self._get_placeholder()
+        
+        try:
+            cur.execute(f"""
+                INSERT INTO chathistory (user_id, session_id, role, message, context_type, context_id) 
+                VALUES ({placeholder}, {placeholder}, {placeholder}, {placeholder}, {placeholder}, {placeholder})
+            """, (user_id, session_id, role, message, context_type, context_id))
+            
+            conn.commit()
+            
+            # Update session activity if session exists
+            self.update_session_activity(session_id)
         finally:
             conn.close()
     
@@ -3916,33 +3163,366 @@
         
         try:
             if session_id:
-                cur.execute(f"""
-                    SELECT id, user_id, session_id, role, message, timestamp 
-                    FROM chathistory 
-                    WHERE user_id = {placeholder} AND session_id = {placeholder}
-                    ORDER BY timestamp DESC
-                    LIMIT {placeholder}
-                """, (user_id, session_id, limit))
+                if self.use_rds:
+                    cur.execute("""
+                        SELECT id, user_id, session_id, role, message, timestamp, context_type, context_id
+                        FROM chathistory 
+                        WHERE user_id = %s AND session_id = %s
+                        ORDER BY timestamp DESC
+                        LIMIT %s
+                    """, (user_id, session_id, limit))
+                else:
+                    cur.execute("""
+                        SELECT id, user_id, session_id, role, message, timestamp, context_type, context_id
+                        FROM chathistory 
+                        WHERE user_id = ? AND session_id = ?
+                        ORDER BY timestamp DESC
+                        LIMIT ?
+                    """, (user_id, session_id, limit))
             else:
-                cur.execute(f"""
-                    SELECT id, user_id, session_id, role, message, timestamp 
-                    FROM chathistory 
-                    WHERE user_id = {placeholder}
-                    ORDER BY timestamp DESC
-                    LIMIT {placeholder}
-                """, (user_id, limit))
+                if self.use_rds:
+                    cur.execute("""
+                        SELECT id, user_id, session_id, role, message, timestamp, context_type, context_id
+                        FROM chathistory 
+                        WHERE user_id = %s
+                        ORDER BY timestamp DESC
+                        LIMIT %s
+                    """, (user_id, limit))
+                else:
+                    cur.execute("""
+                        SELECT id, user_id, session_id, role, message, timestamp, context_type, context_id
+                        FROM chathistory 
+                        WHERE user_id = ?
+                        ORDER BY timestamp DESC
+                        LIMIT ?
+                    """, (user_id, limit))
             
             rows = cur.fetchall()
             return [
                 ChatMessage(
-                    id=row[0], user_id=row[1], session_id=row[2], role=row[3],
-                    message=row[4], timestamp=row[5]
+                    id=row[0],
+                    user_id=row[1],
+                    session_id=row[2],
+                    role=row[3],
+                    message=row[4],
+                    timestamp=row[5],
+                    context_type=row[6],
+                    context_id=row[7]
                 )
                 for row in rows
             ]
-        finally:
-            conn.close()
-    
+            
+        finally:
+            conn.close()
+    
+    def get_user_sessions(self, user_id: int) -> List[Dict[str, Any]]:
+        """Get all unique session IDs for a user"""
+        conn = self.get_connection()
+        cur = conn.cursor()
+        placeholder = self._get_placeholder()
+        
+        try:
+            cur.execute(f"""
+                SELECT DISTINCT session_id, MAX(timestamp) as last_activity
+                FROM chathistory 
+                WHERE user_id = {placeholder}
+                GROUP BY session_id
+                ORDER BY last_activity DESC
+            """, (user_id,))
+            
+            sessions = cur.fetchall()
+            return [
+                {
+                    "session_id": session[0],
+                    "last_activity": session[1]
+                }
+                for session in sessions
+            ]
+            
+        finally:
+            conn.close()
+    
+    def get_project_session(self, user_id: int, project_id: str) -> Optional[str]:
+        """Get the most recent session ID associated with a specific project for a user"""
+        conn = self.get_connection()
+        cur = conn.cursor()
+        placeholder = self._get_placeholder()
+        
+        try:
+            # Search for chat messages that mention the project ID
+            # This looks for messages that contain the project ID in the content
+            cur.execute(f"""
+                SELECT session_id, MAX(timestamp) as last_activity
+                FROM chathistory 
+                WHERE user_id = {placeholder} 
+                AND (message LIKE {placeholder} OR message LIKE {placeholder})
+                GROUP BY session_id
+                ORDER BY last_activity DESC
+                LIMIT 1
+            """, (user_id, f"%Project ID: {project_id}%", f"%project_id%{project_id}%"))
+            
+            row = cur.fetchone()
+            return row[0] if row else None
+            
+        except Exception as e:
+            # If there's an error, return None to fall back to creating a new session
+            return None
+        finally:
+            conn.close()
+    
+    # Enhanced session management methods
+    def create_chat_session(self, session_id: str, user_id: int, context_type: str, context_id: str = None, metadata: Dict[str, Any] = None) -> bool:
+        """Create a new chat session with context support"""
+        conn = self.get_connection()
+        cur = conn.cursor()
+        placeholder = self._get_placeholder()
+        
+        try:
+            metadata_json = json.dumps(metadata) if metadata else None
+            
+            cur.execute(f"""
+                INSERT INTO chat_sessions (session_id, user_id, context_type, context_id, metadata)
+                VALUES ({placeholder}, {placeholder}, {placeholder}, {placeholder}, {placeholder})
+            """, (session_id, user_id, context_type, context_id, metadata_json))
+            
+            conn.commit()
+            return cur.rowcount > 0
+        except Exception as e:
+            print(f"Error creating chat session: {e}")
+            conn.rollback()
+            return False
+        finally:
+            conn.close()
+    
+    def get_session_by_id(self, session_id: str) -> Optional[ChatSession]:
+        """Get session by session ID"""
+        conn = self.get_connection()
+        cur = conn.cursor()
+        placeholder = self._get_placeholder()
+        
+        try:
+            cur.execute(f"""
+                SELECT id, session_id, user_id, context_type, context_id, is_active, 
+                       created_at, last_activity, metadata
+                FROM chat_sessions 
+                WHERE session_id = {placeholder}
+            """, (session_id,))
+            
+            row = cur.fetchone()
+            if row:
+                metadata = json.loads(row[8]) if row[8] else None
+                return ChatSession(
+                    id=row[0],
+                    session_id=row[1],
+                    user_id=row[2],
+                    context_type=row[3],
+                    context_id=row[4],
+                    is_active=bool(row[5]),
+                    created_at=row[6],
+                    last_activity=row[7],
+                    metadata=metadata
+                )
+            return None
+        finally:
+            conn.close()
+    
+    def get_session_by_context(self, user_id: int, context_type: str, context_id: str = None) -> Optional[ChatSession]:
+        """Get the most recent active session for a specific context"""
+        conn = self.get_connection()
+        cur = conn.cursor()
+        placeholder = self._get_placeholder()
+        
+        try:
+            if context_id is None:
+                cur.execute(f"""
+                    SELECT id, session_id, user_id, context_type, context_id, is_active, 
+                           created_at, last_activity, metadata
+                    FROM chat_sessions 
+                    WHERE user_id = {placeholder} AND context_type = {placeholder} AND context_id IS NULL
+                    AND is_active = {'TRUE' if self.use_rds else '1'}
+                    ORDER BY last_activity DESC
+                    LIMIT 1
+                """, (user_id, context_type))
+            else:
+                cur.execute(f"""
+                    SELECT id, session_id, user_id, context_type, context_id, is_active, 
+                           created_at, last_activity, metadata
+                    FROM chat_sessions 
+                    WHERE user_id = {placeholder} AND context_type = {placeholder} AND context_id = {placeholder}
+                    AND is_active = {'TRUE' if self.use_rds else '1'}
+                    ORDER BY last_activity DESC
+                    LIMIT 1
+                """, (user_id, context_type, context_id))
+            
+            row = cur.fetchone()
+            if row:
+                metadata = json.loads(row[8]) if row[8] else None
+                return ChatSession(
+                    id=row[0],
+                    session_id=row[1],
+                    user_id=row[2],
+                    context_type=row[3],
+                    context_id=row[4],
+                    is_active=bool(row[5]),
+                    created_at=row[6],
+                    last_activity=row[7],
+                    metadata=metadata
+                )
+            return None
+        finally:
+            conn.close()
+    
+    def get_active_sessions(self, user_id: int, context_type: str = None) -> List[ChatSession]:
+        """Get all active sessions for a user, optionally filtered by context type"""
+        conn = self.get_connection()
+        cur = conn.cursor()
+        placeholder = self._get_placeholder()
+        
+        try:
+            if context_type:
+                cur.execute(f"""
+                    SELECT id, session_id, user_id, context_type, context_id, is_active, 
+                           created_at, last_activity, metadata
+                    FROM chat_sessions 
+                    WHERE user_id = {placeholder} AND context_type = {placeholder}
+                    AND is_active = {'TRUE' if self.use_rds else '1'}
+                    ORDER BY last_activity DESC
+                """, (user_id, context_type))
+            else:
+                cur.execute(f"""
+                    SELECT id, session_id, user_id, context_type, context_id, is_active, 
+                           created_at, last_activity, metadata
+                    FROM chat_sessions 
+                    WHERE user_id = {placeholder}
+                    AND is_active = {'TRUE' if self.use_rds else '1'}
+                    ORDER BY last_activity DESC
+                """, (user_id,))
+            
+            rows = cur.fetchall()
+            sessions = []
+            for row in rows:
+                metadata = json.loads(row[8]) if row[8] else None
+                sessions.append(ChatSession(
+                    id=row[0],
+                    session_id=row[1],
+                    user_id=row[2],
+                    context_type=row[3],
+                    context_id=row[4],
+                    is_active=bool(row[5]),
+                    created_at=row[6],
+                    last_activity=row[7],
+                    metadata=metadata
+                ))
+            return sessions
+        finally:
+            conn.close()
+    
+    def update_session_activity(self, session_id: str) -> bool:
+        """Update the last activity timestamp for a session"""
+        conn = self.get_connection()
+        cur = conn.cursor()
+        placeholder = self._get_placeholder()
+        
+        try:
+            if self.use_rds:
+                # MySQL automatically updates last_activity with ON UPDATE CURRENT_TIMESTAMP
+                cur.execute(f"""
+                    UPDATE chat_sessions 
+                    SET last_activity = CURRENT_TIMESTAMP 
+                    WHERE session_id = {placeholder}
+                """, (session_id,))
+            else:
+                # SQLite needs manual timestamp update
+                cur.execute(f"""
+                    UPDATE chat_sessions 
+                    SET last_activity = CURRENT_TIMESTAMP 
+                    WHERE session_id = {placeholder}
+                """, (session_id,))
+            
+            conn.commit()
+            return cur.rowcount > 0
+        except Exception as e:
+            print(f"Error updating session activity: {e}")
+            conn.rollback()
+            return False
+        finally:
+            conn.close()
+    
+    def deactivate_session(self, session_id: str) -> bool:
+        """Mark a session as inactive"""
+        conn = self.get_connection()
+        cur = conn.cursor()
+        placeholder = self._get_placeholder()
+        
+        try:
+            cur.execute(f"""
+                UPDATE chat_sessions 
+                SET is_active = {'FALSE' if self.use_rds else '0'}
+                WHERE session_id = {placeholder}
+            """, (session_id,))
+            
+            conn.commit()
+            return cur.rowcount > 0
+        except Exception as e:
+            print(f"Error deactivating session: {e}")
+            conn.rollback()
+            return False
+        finally:
+            conn.close()
+    
+    def cleanup_expired_sessions(self, hours: int = 24) -> int:
+        """Mark sessions as inactive if they haven't been active for the specified hours"""
+        conn = self.get_connection()
+        cur = conn.cursor()
+        placeholder = self._get_placeholder()
+        
+        try:
+            if self.use_rds:
+                cur.execute(f"""
+                    UPDATE chat_sessions 
+                    SET is_active = FALSE
+                    WHERE is_active = TRUE 
+                    AND last_activity < NOW() - INTERVAL '{placeholder} hours'
+                """, (hours,))
+            else:
+                cur.execute(f"""
+                    UPDATE chat_sessions 
+                    SET is_active = 0
+                    WHERE is_active = 1 
+                    AND datetime(last_activity, '+{placeholder} hours') < datetime('now')
+                """, (hours,))
+            
+            conn.commit()
+            cleaned_count = cur.rowcount
+            print(f"Cleaned up {cleaned_count} expired sessions")
+            return cleaned_count
+        except Exception as e:
+            print(f"Error cleaning up expired sessions: {e}")
+            conn.rollback()
+            return 0
+        finally:
+            conn.close()
+    
+    def add_chat_message_with_context(self, user_id: int, session_id: str, role: str, message: str, context_type: str = None, context_id: str = None):
+        """Add a chat message to history with context information"""
+        conn = self.get_connection()
+        cur = conn.cursor()
+        placeholder = self._get_placeholder()
+        
+        try:
+            cur.execute(f"""
+                INSERT INTO chathistory (user_id, session_id, role, message, context_type, context_id) 
+                VALUES ({placeholder}, {placeholder}, {placeholder}, {placeholder}, {placeholder}, {placeholder})
+            """, (user_id, session_id, role, message, context_type, context_id))
+            
+            conn.commit()
+            
+            # Update session activity
+            self.update_session_activity(session_id)
+        finally:
+            conn.close()
+    
+    # Project management methods
     def create_project(self, project_id: str, name: str, description: str, user_id: int, doc_ids: Optional[List[str]] = None) -> int:
         """Create a new project"""
         conn = self.get_connection()
@@ -3950,7 +3530,11 @@
         placeholder = self._get_placeholder()
         
         try:
-            doc_ids_str = json.dumps(doc_ids) if doc_ids else None
+            # Convert doc_ids list to JSON string if present
+            doc_ids_str = None
+            if doc_ids and len(doc_ids) > 0:
+                doc_ids_str = json.dumps(doc_ids)
+            
             cur.execute(
                 f"INSERT INTO projects (project_id, name, description, user_id, doc_ids) VALUES ({placeholder}, {placeholder}, {placeholder}, {placeholder}, {placeholder})",
                 (project_id, name, description, user_id, doc_ids_str)
@@ -3994,22 +3578,114 @@
         finally:
             conn.close()
     
-    def create_document(self, doc_id: str, filename: str, pdf_path: str, vector_path: str, pages: int, chunks_indexed: int, user_id: int) -> int:
+    # Document management methods
+    def create_document(self, doc_id: str, filename: str, file_id: str, pages: int, chunks_indexed: int, user_id: int, pdf_path: str = None, vector_path: str = None) -> int:
         """Create a new document record"""
         conn = self.get_connection()
         cur = conn.cursor()
         placeholder = self._get_placeholder()
         
         try:
-            cur.execute(
-                f"INSERT INTO documents (doc_id, filename, pdf_path, vector_path, pages, chunks_indexed, user_id) VALUES ({placeholder}, {placeholder}, {placeholder}, {placeholder}, {placeholder}, {placeholder}, {placeholder})",
-                (doc_id, filename, pdf_path, vector_path, pages, chunks_indexed, user_id)
-            )
-            conn.commit()
-            
+            if self.is_postgres:
+                # Use new schema with file_id
+                cur.execute(
+                    f"INSERT INTO documents (doc_id, filename, file_id, pages, chunks_indexed, user_id) VALUES ({placeholder}, {placeholder}, {placeholder}, {placeholder}, {placeholder}, {placeholder})",
+                    (doc_id, filename, file_id, pages, chunks_indexed, user_id)
+                )
+            else:
+                # Use old schema for backward compatibility
+                cur.execute(
+                    f"INSERT INTO documents (doc_id, filename, pdf_path, vector_path, pages, chunks_indexed, user_id) VALUES ({placeholder}, {placeholder}, {placeholder}, {placeholder}, {placeholder}, {placeholder}, {placeholder})",
+                    (doc_id, filename, pdf_path or "", vector_path or "", pages, chunks_indexed, user_id)
+                )
+            
+            conn.commit()
+            
+            # Get the new document's ID
             cur.execute(f"SELECT id FROM documents WHERE doc_id = {placeholder}", (doc_id,))
             document = cur.fetchone()
             return document[0] if document else None
+            
+        finally:
+            conn.close()
+    
+    def update_document_chunks_indexed(self, doc_id: str, chunks_indexed: int) -> bool:
+        """Update the chunks_indexed count for a document"""
+        conn = None
+        try:
+            conn = self.get_connection()
+            cur = conn.cursor()
+            placeholder = self._get_placeholder()
+            
+            cur.execute(
+                f"UPDATE documents SET chunks_indexed = {placeholder} WHERE doc_id = {placeholder}",
+                (chunks_indexed, doc_id)
+            )
+            conn.commit()
+            
+            return cur.rowcount > 0
+            
+        except Exception as e:
+            if conn:
+                conn.rollback()
+            raise Exception(f"Error updating document chunks count: {e}")
+        finally:
+            if conn:
+                conn.close()
+    
+    def get_document_by_doc_id(self, doc_id: str) -> Optional[Document]:
+        """Get document by doc_id"""
+        conn = self.get_connection()
+        cur = conn.cursor()
+        placeholder = self._get_placeholder()
+        
+        try:
+            if self.is_postgres:
+                # Use new schema with file_id
+                cur.execute(f"""
+                    SELECT id, doc_id, filename, file_id, pages, chunks_indexed, status, user_id, created_at, updated_at 
+                    FROM documents 
+                    WHERE doc_id = {placeholder}
+                """, (doc_id,))
+                row = cur.fetchone()
+                
+                if row:
+                    return Document(
+                        id=row[0],
+                        doc_id=row[1],
+                        filename=row[2],
+                        file_id=row[3],
+                        pages=row[4],
+                        chunks_indexed=row[5],
+                        status=row[6],
+                        user_id=row[7],
+                        created_at=row[8],
+                        updated_at=row[9]
+                    )
+            else:
+                # Use old schema for backward compatibility (SQLite/MySQL)
+                cur.execute(f"""
+                    SELECT id, doc_id, filename, pages, chunks_indexed, status, user_id, created_at, updated_at 
+                    FROM documents 
+                    WHERE doc_id = {placeholder}
+                """, (doc_id,))
+                row = cur.fetchone()
+                
+                if row:
+                    return Document(
+                        id=row[0],
+                        doc_id=row[1],
+                        filename=row[2],
+                        file_id="",  # Not available in old schema
+                        pages=row[3],
+                        chunks_indexed=row[4],
+                        status=row[5],
+                        user_id=row[6],
+                        created_at=row[7],
+                        updated_at=row[8]
+                    )
+            return None
+            
         finally:
             conn.close()
     
@@ -4020,20 +3696,174 @@
         placeholder = self._get_placeholder()
         
         try:
-            cur.execute(
-                f"SELECT id, doc_id, filename, pdf_path, vector_path, pages, chunks_indexed, status, user_id, created_at, updated_at FROM documents WHERE user_id = {placeholder} ORDER BY created_at DESC",
-                (user_id,)
-            )
-            rows = cur.fetchall()
-            
-            return [
-                Document(
-                    id=row[0], doc_id=row[1], filename=row[2], pdf_path=row[3], vector_path=row[4],
-                    pages=row[5], chunks_indexed=row[6], status=row[7], user_id=row[8],
-                    created_at=row[9], updated_at=row[10]
-                )
-                for row in rows
-            ]
+            if self.is_postgres:
+                # Use new schema with file_id
+                cur.execute(
+                    f"SELECT id, doc_id, filename, file_id, pages, chunks_indexed, status, user_id, created_at, updated_at FROM documents WHERE user_id = {placeholder} ORDER BY created_at DESC",
+                    (user_id,)
+                )
+                rows = cur.fetchall()
+                
+                return [
+                    Document(
+                        id=row[0],
+                        doc_id=row[1],
+                        filename=row[2],
+                        file_id=row[3],
+                        pages=row[4],
+                        chunks_indexed=row[5],
+                        status=row[6],
+                        user_id=row[7],
+                        created_at=row[8],
+                        updated_at=row[9]
+                    )
+                    for row in rows
+                ]
+            else:
+                # Use old schema for backward compatibility
+                cur.execute(
+                    f"SELECT id, doc_id, filename, pages, chunks_indexed, status, user_id, created_at, updated_at FROM documents WHERE user_id = {placeholder} ORDER BY created_at DESC",
+                    (user_id,)
+                )
+                rows = cur.fetchall()
+                
+                return [
+                    Document(
+                        id=row[0],
+                        doc_id=row[1],
+                        filename=row[2],
+                        file_id="",  # Not available in old schema
+                        pages=row[3],
+                        chunks_indexed=row[4],
+                        status=row[5],
+                        user_id=row[6],
+                        created_at=row[7],
+                        updated_at=row[8]
+                    )
+                    for row in rows
+                ]
+            
+        finally:
+            conn.close()
+    
+    def get_all_documents(self) -> List[Document]:
+        """Get all documents in the system"""
+        conn = self.get_connection()
+        cur = conn.cursor()
+        
+        try:
+            if self.is_postgres:
+                # Use new schema with file_id
+                cur.execute("""
+                    SELECT id, doc_id, filename, file_id, pages, chunks_indexed, status, user_id, created_at, updated_at 
+                    FROM documents 
+                    ORDER BY created_at DESC
+                """)
+                rows = cur.fetchall()
+                
+                return [
+                    Document(
+                        id=row[0],
+                        doc_id=row[1],
+                        filename=row[2],
+                        file_id=row[3],
+                        pages=row[4],
+                        chunks_indexed=row[5],
+                        status=row[6],
+                        user_id=row[7],
+                        created_at=row[8],
+                        updated_at=row[9]
+                    )
+                    for row in rows
+                ]
+            else:
+                # Use old schema for backward compatibility
+                cur.execute("""
+                    SELECT id, doc_id, filename, pages, chunks_indexed, status, user_id, created_at, updated_at 
+                    FROM documents 
+                    ORDER BY created_at DESC
+                """)
+                rows = cur.fetchall()
+                
+                return [
+                    Document(
+                        id=row[0],
+                        doc_id=row[1],
+                        filename=row[2],
+                        file_id="",  # Not available in old schema
+                        pages=row[3],
+                        chunks_indexed=row[4],
+                        status=row[5],
+                        user_id=row[6],
+                        created_at=row[7],
+                        updated_at=row[8]
+                    )
+                    for row in rows
+                ]
+            
+        finally:
+            conn.close()
+
+    def get_project_documents(self, project_id: str) -> List[Document]:
+        """Get all documents associated with a project"""
+        conn = self.get_connection()
+        cur = conn.cursor()
+        placeholder = self._get_placeholder()
+        
+        try:
+            if self.is_postgres:
+                # Use new schema with file_id
+                cur.execute(f"""
+                    SELECT d.id, d.doc_id, d.filename, d.file_id, d.pages, d.chunks_indexed, d.status, d.user_id, d.created_at, d.updated_at 
+                    FROM documents d
+                    INNER JOIN project_documents pd ON d.doc_id = pd.doc_id
+                    WHERE pd.project_id = {placeholder}
+                    ORDER BY pd.created_at ASC
+                """, (project_id,))
+                rows = cur.fetchall()
+                
+                return [
+                    Document(
+                        id=row[0],
+                        doc_id=row[1],
+                        filename=row[2],
+                        file_id=row[3],
+                        pages=row[4],
+                        chunks_indexed=row[5],
+                        status=row[6],
+                        user_id=row[7],
+                        created_at=row[8],
+                        updated_at=row[9]
+                    )
+                    for row in rows
+                ]
+            else:
+                # Use old schema for backward compatibility
+                cur.execute(f"""
+                    SELECT d.id, d.doc_id, d.filename, d.pages, d.chunks_indexed, d.status, d.user_id, d.created_at, d.updated_at 
+                    FROM documents d
+                    INNER JOIN project_documents pd ON d.doc_id = pd.doc_id
+                    WHERE pd.project_id = {placeholder}
+                    ORDER BY pd.created_at ASC
+                """, (project_id,))
+                rows = cur.fetchall()
+                
+                return [
+                    Document(
+                        id=row[0],
+                        doc_id=row[1],
+                        filename=row[2],
+                        file_id="",  # Not available in old schema
+                        pages=row[3],
+                        chunks_indexed=row[4],
+                        status=row[5],
+                        user_id=row[6],
+                        created_at=row[7],
+                        updated_at=row[8]
+                    )
+                    for row in rows
+                ]
+            
         finally:
             conn.close()
 
