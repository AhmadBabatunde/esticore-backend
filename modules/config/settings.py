"""
Configuration settings for the Floor Plan Agent API
"""
import os
from dotenv import load_dotenv

# Load environment variables
load_dotenv()

class Settings:
    """Application settings"""
    
    # API Configuration
    APP_NAME = "Floorplan LangGraph Agent + RAG API"
    VERSION = "1.0.0"
    HOST = "0.0.0.0"
    PORT = 8000
    
    # OpenAI Configuration
    OPENAI_API_KEY = os.getenv('OPENAI_API_KEY')
    
    # Google OAuth Configuration
    GOOGLE_CLIENT_ID = os.getenv('GOOGLE_CLIENT_ID')
    
    # Email Configuration for verification
    SMTP_SERVER = os.getenv('SMTP_SERVER', 'smtp.gmail.com')
    SMTP_PORT = int(os.getenv('SMTP_PORT', 587))
    SMTP_USERNAME = os.getenv('SMTP_USERNAME')
    SMTP_PASSWORD = os.getenv('SMTP_PASSWORD')
    FROM_EMAIL = os.getenv('FROM_EMAIL', 'noreply@esticore.com')
    
    # Email verification settings
    VERIFICATION_TOKEN_EXPIRE_HOURS = int(os.getenv('VERIFICATION_TOKEN_EXPIRE_HOURS', 1))
    OTP_EXPIRE_MINUTES = int(os.getenv('OTP_EXPIRE_MINUTES', 5))
    FRONTEND_URL = os.getenv('FRONTEND_URL', 'http://localhost:3000')
    
    # LangSmith Configuration
    LANGSMITH_TRACING = os.getenv('LANGSMITH_TRACING', 'false').lower() == 'true'
    LANGSMITH_ENDPOINT = os.getenv('LANGSMITH_ENDPOINT')
    LANGSMITH_API_KEY = os.getenv('LANGSMITH_API_KEY')
    LANGSMITH_PROJECT = os.getenv('LANGSMITH_PROJECT')
    
    # Roboflow Configuration
    ROBOFLOW_API_URL = "https://serverless.roboflow.com"
    ROBOFLOW_API_KEY = "vVIEhzGbQzi4RDzrfvgd"
    ROBOFLOW_MODEL_ID = "full-set-menu/5"
    
    # Tavily Configuration
    TAVILY_API_KEY = os.getenv('TAVILY_API_KEY')
    
    # Database Configuration
    DATABASE_NAME = "project.db"  # Legacy SQLite database
    
    # Database Connection Configuration
    DB_HOST = os.getenv('DB_HOST')
    DB_PORT = int(os.getenv('DB_PORT', 5432))  # Default to PostgreSQL port
    DB_NAME = os.getenv('DB_NAME')
    DB_USER = os.getenv('DB_USER')
    DB_PASSWORD = os.getenv('DB_PASSWORD')
<<<<<<< HEAD


    STRIPE_SECRET_KEY = os.getenv('STRIPE_SECRET_KEY')
    STRIPE_WEBHOOK_SECRET = os.getenv('STRIPE_WEBHOOK_SECRET')
    STRIPE_PUBLISHABLE_KEY = os.getenv('STRIPE_PUBLISHABLE_KEY')

    AWS_ACCESS_KEY_ID = os.getenv('AWS_ACCESS_KEY_ID')
    AWS_SECRET_ACCESS_KEY = os.getenv('AWS_SECRET_ACCESS_KEY')
    AWS_REGION = os.getenv('AWS_REGION')
    S3_BUCKET_NAME = os.getenv('S3_BUCKET_NAME')

    JWT_SECRET_KEY = os.getenv('JWT_SECRET_KEY')
    BASE_URL = os.getenv('BASE_URL')


    # Database type selection
=======
    
    # Database type selection and validation
>>>>>>> aac139c9
    USE_RDS = bool(DB_HOST and DB_NAME and DB_USER and DB_PASSWORD)
    IS_POSTGRES = DB_PORT == 5432
    IS_MYSQL = DB_PORT == 3306
    
    # PostgreSQL/pgvector Configuration
    PGVECTOR_ENABLED = os.getenv('PGVECTOR_ENABLED', 'true').lower() == 'true'
    VECTOR_DIMENSIONS = int(os.getenv('VECTOR_DIMENSIONS', 1536))  # OpenAI embedding dimensions
    VECTOR_INDEX_LISTS = int(os.getenv('VECTOR_INDEX_LISTS', 100))  # IVFFlat index parameter
    
    # Database Connection Pool Settings
    DB_POOL_SIZE = int(os.getenv('DB_POOL_SIZE', 10))
    DB_MAX_OVERFLOW = int(os.getenv('DB_MAX_OVERFLOW', 20))
    DB_POOL_TIMEOUT = int(os.getenv('DB_POOL_TIMEOUT', 30))
    DB_POOL_RECYCLE = int(os.getenv('DB_POOL_RECYCLE', 3600))  # 1 hour
    
    # Database Storage Configuration
    USE_DATABASE_STORAGE = USE_RDS and IS_POSTGRES and PGVECTOR_ENABLED
    USE_LOCAL_STORAGE = not USE_DATABASE_STORAGE
    
    # Directory Configuration
    # Use environment variable for DATA_DIR if available, otherwise use relative path
    DATA_DIR = os.getenv('DATA_DIR', os.path.abspath("data"))
    
    # Configure directories based on storage type
    if USE_DATABASE_STORAGE:
        # PostgreSQL database storage - minimal local directories
        VECTORS_DIR = None  # Not used with pgvector
        OUTPUT_DIR = None   # Not used with database storage
        DOCS_DIR = None     # Not used with database storage
        IMAGES_DIR = os.path.join(DATA_DIR, "images")  # Still needed for temporary image processing
        
        print("INFO: Using PostgreSQL database storage - local file directories disabled")
    else:
        # Local file storage (SQLite or MySQL without pgvector)
        VECTORS_DIR = os.path.join(DATA_DIR, "vectors")
        OUTPUT_DIR = os.path.join(DATA_DIR, "outputs")
        DOCS_DIR = os.path.join(DATA_DIR, "docs")
        IMAGES_DIR = os.path.join(DATA_DIR, "images")
        
        print("INFO: Using local file storage - all directories enabled")
    
    # Security Configuration
    PASSWORD_MIN_LENGTH = 8
    
    # Agent Configuration
    RECURSION_LIMIT = 25
    CHAT_RECURSION_LIMIT = 20
    CHAT_HISTORY_LIMIT = 20
    SESSION_CLEANUP_HOURS = 24
    
    # Enhanced Session Management Configuration
    SESSION_CACHE_MAX_SIZE = int(os.getenv('SESSION_CACHE_MAX_SIZE', 1000))
    SESSION_MAINTENANCE_INTERVAL = int(os.getenv('SESSION_MAINTENANCE_INTERVAL', 3600))  # 1 hour
    SESSION_ACTIVITY_UPDATE_PROBABILITY = float(os.getenv('SESSION_ACTIVITY_UPDATE_PROBABILITY', 0.01))  # 1%
    SESSION_CLEANUP_PROBABILITY = float(os.getenv('SESSION_CLEANUP_PROBABILITY', 0.01))  # 1%
    
    # Context Validation Settings
    ENABLE_STRICT_CONTEXT_VALIDATION = os.getenv('ENABLE_STRICT_CONTEXT_VALIDATION', 'true').lower() == 'true'
    ALLOW_CONTEXT_SWITCHING = os.getenv('ALLOW_CONTEXT_SWITCHING', 'true').lower() == 'true'
    
    # Session Security Settings
    SESSION_ACCESS_VALIDATION_ENABLED = os.getenv('SESSION_ACCESS_VALIDATION_ENABLED', 'true').lower() == 'true'
    SESSION_EXPIRY_GRACE_PERIOD_HOURS = int(os.getenv('SESSION_EXPIRY_GRACE_PERIOD_HOURS', 1))
    
    # File Configuration
    FILE_DELETE_DELAY = 3600  # 1 hour
    CHAT_FILE_DELETE_DELAY = 7200  # 2 hours
    
    # Database Migration Configuration
    MIGRATION_BATCH_SIZE = int(os.getenv('MIGRATION_BATCH_SIZE', 100))  # Files per batch
    MIGRATION_PROGRESS_INTERVAL = int(os.getenv('MIGRATION_PROGRESS_INTERVAL', 10))  # Log every N files
    ENABLE_MIGRATION_ROLLBACK = os.getenv('ENABLE_MIGRATION_ROLLBACK', 'true').lower() == 'true'
    
    # Database Maintenance Configuration
    AUTO_VACUUM_ENABLED = os.getenv('AUTO_VACUUM_ENABLED', 'true').lower() == 'true'
    VACUUM_SCHEDULE_HOURS = int(os.getenv('VACUUM_SCHEDULE_HOURS', 24))  # Run vacuum every 24 hours
    CLEANUP_ORPHANED_RECORDS = os.getenv('CLEANUP_ORPHANED_RECORDS', 'true').lower() == 'true'
    MAX_FILE_SIZE_MB = int(os.getenv('MAX_FILE_SIZE_MB', 100))  # Maximum file size for database storage
    
    # Performance Configuration
    ENABLE_QUERY_LOGGING = os.getenv('ENABLE_QUERY_LOGGING', 'false').lower() == 'true'
    SLOW_QUERY_THRESHOLD_MS = int(os.getenv('SLOW_QUERY_THRESHOLD_MS', 1000))  # Log queries slower than 1s
    ENABLE_CONNECTION_POOLING = os.getenv('ENABLE_CONNECTION_POOLING', 'true').lower() == 'true'
    
    @classmethod
    def validate(cls):
        """Validate required settings"""
        if not cls.OPENAI_API_KEY:
            raise ValueError("OPENAI_API_KEY not found in environment variables")
        
        # Validate database configuration
        if cls.USE_RDS:
            if not all([cls.DB_HOST, cls.DB_NAME, cls.DB_USER, cls.DB_PASSWORD]):
                raise ValueError("Database configuration incomplete. Please set DB_HOST, DB_NAME, DB_USER, and DB_PASSWORD")
            
            # Validate database type
            if cls.IS_POSTGRES:
                print(f"✓ Using PostgreSQL database: {cls.DB_HOST}:{cls.DB_PORT}/{cls.DB_NAME}")
                if cls.PGVECTOR_ENABLED:
                    print(f"✓ pgvector enabled with {cls.VECTOR_DIMENSIONS} dimensions")
                    print(f"✓ Database storage enabled - files and vectors stored in PostgreSQL")
                else:
                    print("⚠ pgvector disabled - using local file storage")
            elif cls.IS_MYSQL:
                print(f"✓ Using MySQL database: {cls.DB_HOST}:{cls.DB_PORT}/{cls.DB_NAME}")
                print("ℹ MySQL detected - using local file storage (pgvector not available)")
            else:
                print(f"⚠ Unknown database type on port {cls.DB_PORT} - assuming local file storage")
            
            # Validate connection pool settings
            if cls.DB_POOL_SIZE < 1:
                raise ValueError("DB_POOL_SIZE must be at least 1")
            if cls.DB_POOL_TIMEOUT < 1:
                raise ValueError("DB_POOL_TIMEOUT must be at least 1 second")
                
        else:
            print("ℹ Using SQLite database with local file storage")
        
        # Validate vector configuration
        if cls.USE_DATABASE_STORAGE:
            if cls.VECTOR_DIMENSIONS not in [1536, 1024, 768, 512]:
                print(f"⚠ Unusual vector dimensions: {cls.VECTOR_DIMENSIONS} (common: 1536 for OpenAI)")
            if cls.VECTOR_INDEX_LISTS < 1:
                raise ValueError("VECTOR_INDEX_LISTS must be at least 1")
        
        # Log important environment information for debugging
        print("DEBUG: Environment information:")
        print(f"  Current working directory: {os.getcwd()}")
        print(f"  DATA_DIR environment variable: {os.getenv('DATA_DIR', 'Not set')}")
        print(f"  Script location: {os.path.abspath(__file__)}")
        
        # Create directories if they don't exist and log their paths
        directories = {'DATA_DIR': cls.DATA_DIR}
        
        # Add directories based on storage configuration
        if cls.USE_DATABASE_STORAGE:
            # Only need images directory for temporary processing
            directories['IMAGES_DIR'] = cls.IMAGES_DIR
        else:
            # Need all directories for local file storage
            directories.update({
                'VECTORS_DIR': cls.VECTORS_DIR,
                'OUTPUT_DIR': cls.OUTPUT_DIR,
                'DOCS_DIR': cls.DOCS_DIR,
                'IMAGES_DIR': cls.IMAGES_DIR
            })
        
        print("DEBUG: Directory configuration:")
        for name, directory in directories.items():
            if directory:  # Only create directories that are defined
                os.makedirs(directory, exist_ok=True)
                print(f"  ✓ {name}: {directory}")
                print(f"    exists: {os.path.exists(directory)}")
                print(f"    writable: {os.access(directory, os.W_OK)}")
            else:
                print(f"  - {name}: Disabled (using database storage)")
        
        # Log storage configuration summary
        print("\nStorage Configuration Summary:")
        print(f"  Database Storage: {'✓ Enabled' if cls.USE_DATABASE_STORAGE else '✗ Disabled'}")
        print(f"  Local File Storage: {'✓ Enabled' if cls.USE_LOCAL_STORAGE else '✗ Disabled'}")
        print(f"  Vector Storage: {'PostgreSQL/pgvector' if cls.USE_DATABASE_STORAGE else 'Local FAISS files'}")
        print(f"  File Storage: {'PostgreSQL binary' if cls.USE_DATABASE_STORAGE else 'Local filesystem'}")

# Global settings instance
settings = Settings()<|MERGE_RESOLUTION|>--- conflicted
+++ resolved
@@ -57,27 +57,23 @@
     DB_NAME = os.getenv('DB_NAME')
     DB_USER = os.getenv('DB_USER')
     DB_PASSWORD = os.getenv('DB_PASSWORD')
-<<<<<<< HEAD
-
-
+
+    # Stripe Configuration
     STRIPE_SECRET_KEY = os.getenv('STRIPE_SECRET_KEY')
     STRIPE_WEBHOOK_SECRET = os.getenv('STRIPE_WEBHOOK_SECRET')
     STRIPE_PUBLISHABLE_KEY = os.getenv('STRIPE_PUBLISHABLE_KEY')
 
+    # AWS Configuration
     AWS_ACCESS_KEY_ID = os.getenv('AWS_ACCESS_KEY_ID')
     AWS_SECRET_ACCESS_KEY = os.getenv('AWS_SECRET_ACCESS_KEY')
     AWS_REGION = os.getenv('AWS_REGION')
     S3_BUCKET_NAME = os.getenv('S3_BUCKET_NAME')
 
+    # JWT and Base URL
     JWT_SECRET_KEY = os.getenv('JWT_SECRET_KEY')
     BASE_URL = os.getenv('BASE_URL')
 
-
-    # Database type selection
-=======
-    
     # Database type selection and validation
->>>>>>> aac139c9
     USE_RDS = bool(DB_HOST and DB_NAME and DB_USER and DB_PASSWORD)
     IS_POSTGRES = DB_PORT == 5432
     IS_MYSQL = DB_PORT == 3306
@@ -98,25 +94,19 @@
     USE_LOCAL_STORAGE = not USE_DATABASE_STORAGE
     
     # Directory Configuration
-    # Use environment variable for DATA_DIR if available, otherwise use relative path
     DATA_DIR = os.getenv('DATA_DIR', os.path.abspath("data"))
     
-    # Configure directories based on storage type
     if USE_DATABASE_STORAGE:
-        # PostgreSQL database storage - minimal local directories
-        VECTORS_DIR = None  # Not used with pgvector
-        OUTPUT_DIR = None   # Not used with database storage
-        DOCS_DIR = None     # Not used with database storage
-        IMAGES_DIR = os.path.join(DATA_DIR, "images")  # Still needed for temporary image processing
-        
+        VECTORS_DIR = None
+        OUTPUT_DIR = None
+        DOCS_DIR = None
+        IMAGES_DIR = os.path.join(DATA_DIR, "images")
         print("INFO: Using PostgreSQL database storage - local file directories disabled")
     else:
-        # Local file storage (SQLite or MySQL without pgvector)
         VECTORS_DIR = os.path.join(DATA_DIR, "vectors")
         OUTPUT_DIR = os.path.join(DATA_DIR, "outputs")
         DOCS_DIR = os.path.join(DATA_DIR, "docs")
         IMAGES_DIR = os.path.join(DATA_DIR, "images")
-        
         print("INFO: Using local file storage - all directories enabled")
     
     # Security Configuration
@@ -130,9 +120,9 @@
     
     # Enhanced Session Management Configuration
     SESSION_CACHE_MAX_SIZE = int(os.getenv('SESSION_CACHE_MAX_SIZE', 1000))
-    SESSION_MAINTENANCE_INTERVAL = int(os.getenv('SESSION_MAINTENANCE_INTERVAL', 3600))  # 1 hour
-    SESSION_ACTIVITY_UPDATE_PROBABILITY = float(os.getenv('SESSION_ACTIVITY_UPDATE_PROBABILITY', 0.01))  # 1%
-    SESSION_CLEANUP_PROBABILITY = float(os.getenv('SESSION_CLEANUP_PROBABILITY', 0.01))  # 1%
+    SESSION_MAINTENANCE_INTERVAL = int(os.getenv('SESSION_MAINTENANCE_INTERVAL', 3600))
+    SESSION_ACTIVITY_UPDATE_PROBABILITY = float(os.getenv('SESSION_ACTIVITY_UPDATE_PROBABILITY', 0.01))
+    SESSION_CLEANUP_PROBABILITY = float(os.getenv('SESSION_CLEANUP_PROBABILITY', 0.01))
     
     # Context Validation Settings
     ENABLE_STRICT_CONTEXT_VALIDATION = os.getenv('ENABLE_STRICT_CONTEXT_VALIDATION', 'true').lower() == 'true'
@@ -143,23 +133,23 @@
     SESSION_EXPIRY_GRACE_PERIOD_HOURS = int(os.getenv('SESSION_EXPIRY_GRACE_PERIOD_HOURS', 1))
     
     # File Configuration
-    FILE_DELETE_DELAY = 3600  # 1 hour
-    CHAT_FILE_DELETE_DELAY = 7200  # 2 hours
+    FILE_DELETE_DELAY = 3600
+    CHAT_FILE_DELETE_DELAY = 7200
     
     # Database Migration Configuration
-    MIGRATION_BATCH_SIZE = int(os.getenv('MIGRATION_BATCH_SIZE', 100))  # Files per batch
-    MIGRATION_PROGRESS_INTERVAL = int(os.getenv('MIGRATION_PROGRESS_INTERVAL', 10))  # Log every N files
+    MIGRATION_BATCH_SIZE = int(os.getenv('MIGRATION_BATCH_SIZE', 100))
+    MIGRATION_PROGRESS_INTERVAL = int(os.getenv('MIGRATION_PROGRESS_INTERVAL', 10))
     ENABLE_MIGRATION_ROLLBACK = os.getenv('ENABLE_MIGRATION_ROLLBACK', 'true').lower() == 'true'
     
     # Database Maintenance Configuration
     AUTO_VACUUM_ENABLED = os.getenv('AUTO_VACUUM_ENABLED', 'true').lower() == 'true'
-    VACUUM_SCHEDULE_HOURS = int(os.getenv('VACUUM_SCHEDULE_HOURS', 24))  # Run vacuum every 24 hours
+    VACUUM_SCHEDULE_HOURS = int(os.getenv('VACUUM_SCHEDULE_HOURS', 24))
     CLEANUP_ORPHANED_RECORDS = os.getenv('CLEANUP_ORPHANED_RECORDS', 'true').lower() == 'true'
-    MAX_FILE_SIZE_MB = int(os.getenv('MAX_FILE_SIZE_MB', 100))  # Maximum file size for database storage
+    MAX_FILE_SIZE_MB = int(os.getenv('MAX_FILE_SIZE_MB', 100))
     
     # Performance Configuration
     ENABLE_QUERY_LOGGING = os.getenv('ENABLE_QUERY_LOGGING', 'false').lower() == 'true'
-    SLOW_QUERY_THRESHOLD_MS = int(os.getenv('SLOW_QUERY_THRESHOLD_MS', 1000))  # Log queries slower than 1s
+    SLOW_QUERY_THRESHOLD_MS = int(os.getenv('SLOW_QUERY_THRESHOLD_MS', 1000))
     ENABLE_CONNECTION_POOLING = os.getenv('ENABLE_CONNECTION_POOLING', 'true').lower() == 'true'
     
     @classmethod
@@ -168,17 +158,15 @@
         if not cls.OPENAI_API_KEY:
             raise ValueError("OPENAI_API_KEY not found in environment variables")
         
-        # Validate database configuration
         if cls.USE_RDS:
             if not all([cls.DB_HOST, cls.DB_NAME, cls.DB_USER, cls.DB_PASSWORD]):
                 raise ValueError("Database configuration incomplete. Please set DB_HOST, DB_NAME, DB_USER, and DB_PASSWORD")
             
-            # Validate database type
             if cls.IS_POSTGRES:
                 print(f"✓ Using PostgreSQL database: {cls.DB_HOST}:{cls.DB_PORT}/{cls.DB_NAME}")
                 if cls.PGVECTOR_ENABLED:
                     print(f"✓ pgvector enabled with {cls.VECTOR_DIMENSIONS} dimensions")
-                    print(f"✓ Database storage enabled - files and vectors stored in PostgreSQL")
+                    print("✓ Database storage enabled - files and vectors stored in PostgreSQL")
                 else:
                     print("⚠ pgvector disabled - using local file storage")
             elif cls.IS_MYSQL:
@@ -187,37 +175,28 @@
             else:
                 print(f"⚠ Unknown database type on port {cls.DB_PORT} - assuming local file storage")
             
-            # Validate connection pool settings
             if cls.DB_POOL_SIZE < 1:
                 raise ValueError("DB_POOL_SIZE must be at least 1")
             if cls.DB_POOL_TIMEOUT < 1:
                 raise ValueError("DB_POOL_TIMEOUT must be at least 1 second")
-                
         else:
             print("ℹ Using SQLite database with local file storage")
         
-        # Validate vector configuration
         if cls.USE_DATABASE_STORAGE:
             if cls.VECTOR_DIMENSIONS not in [1536, 1024, 768, 512]:
-                print(f"⚠ Unusual vector dimensions: {cls.VECTOR_DIMENSIONS} (common: 1536 for OpenAI)")
+                print(f"⚠ Unusual vector dimensions: {cls.VECTOR_DIMENSIONS}")
             if cls.VECTOR_INDEX_LISTS < 1:
                 raise ValueError("VECTOR_INDEX_LISTS must be at least 1")
         
-        # Log important environment information for debugging
         print("DEBUG: Environment information:")
         print(f"  Current working directory: {os.getcwd()}")
         print(f"  DATA_DIR environment variable: {os.getenv('DATA_DIR', 'Not set')}")
         print(f"  Script location: {os.path.abspath(__file__)}")
         
-        # Create directories if they don't exist and log their paths
         directories = {'DATA_DIR': cls.DATA_DIR}
-        
-        # Add directories based on storage configuration
         if cls.USE_DATABASE_STORAGE:
-            # Only need images directory for temporary processing
             directories['IMAGES_DIR'] = cls.IMAGES_DIR
         else:
-            # Need all directories for local file storage
             directories.update({
                 'VECTORS_DIR': cls.VECTORS_DIR,
                 'OUTPUT_DIR': cls.OUTPUT_DIR,
@@ -227,7 +206,7 @@
         
         print("DEBUG: Directory configuration:")
         for name, directory in directories.items():
-            if directory:  # Only create directories that are defined
+            if directory:
                 os.makedirs(directory, exist_ok=True)
                 print(f"  ✓ {name}: {directory}")
                 print(f"    exists: {os.path.exists(directory)}")
@@ -235,7 +214,6 @@
             else:
                 print(f"  - {name}: Disabled (using database storage)")
         
-        # Log storage configuration summary
         print("\nStorage Configuration Summary:")
         print(f"  Database Storage: {'✓ Enabled' if cls.USE_DATABASE_STORAGE else '✗ Disabled'}")
         print(f"  Local File Storage: {'✓ Enabled' if cls.USE_LOCAL_STORAGE else '✗ Disabled'}")
